--- conflicted
+++ resolved
@@ -47,14 +47,9 @@
                          avifRange yuvRange = AVIF_RANGE_FULL);
 
 // Set all pixels of each plane of an image.
-<<<<<<< HEAD
 void fillImagePlain(avifImage * image, const uint32_t yuva[4]);
 void fillImageGradient(avifImage * image);
 void fillImageChannel(avifRGBImage * image, avifChannel channel, uint32_t value);
-=======
-void fillImagePlain(avifImage* image, const uint32_t yuva[4]);
-void fillImageGradient(avifImage* image);
->>>>>>> 86f47b5d
 
 // Returns true if both images have the same features and pixel values.
 bool areImagesEqual(const avifImage& image1, const avifImage& image2);
