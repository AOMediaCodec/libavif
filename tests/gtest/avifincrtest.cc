// Copyright 2022 Google LLC. All rights reserved.
// SPDX-License-Identifier: BSD-2-Clause

#include <fstream>
#include <iostream>
#include <string>
#include <tuple>

#include "avif/avif.h"
#include "avifincrtest_helpers.h"
#include "aviftest_helpers.h"
#include "gtest/gtest.h"

using testing::Bool;
using testing::Combine;
using testing::Values;

namespace libavif {
namespace {

//------------------------------------------------------------------------------

// Used to pass the data folder path to the GoogleTest suites.
<<<<<<< HEAD
const char * dataPath = nullptr;

// Reads the file with fileName into bytes and returns them.
testutil::avifRWDataCleaner readFile(const char * fileName)
{
    std::ifstream file(std::string(dataPath) + "/" + fileName, std::ios::binary | std::ios::ate);
    testutil::avifRWDataCleaner bytes;
    avifRWDataRealloc(&bytes, file.good() ? static_cast<size_t>(file.tellg()) : 0);
    file.seekg(0, std::ios::beg);
    file.read(reinterpret_cast<char *>(bytes.data), static_cast<std::streamsize>(bytes.size));
    return bytes;
=======
const char* data_path = nullptr;

// Reads the file with file_name into bytes and returns them.
testutil::AvifRwData ReadFile(const char* file_name) {
  std::ifstream file(std::string(data_path) + file_name,
                     std::ios::binary | std::ios::ate);
  testutil::AvifRwData bytes;
  avifRWDataRealloc(&bytes,
                    file.good() ? static_cast<size_t>(file.tellg()) : 0);
  file.seekg(0, std::ios::beg);
  file.read(reinterpret_cast<char*>(bytes.data),
            static_cast<std::streamsize>(bytes.size));
  return bytes;
>>>>>>> e1eb7832
}

//------------------------------------------------------------------------------

// Check that non-incremental and incremental decodings of a grid AVIF produce
// the same pixels.
TEST(IncrementalTest, Decode) {
  const testutil::AvifRwData encoded_avif = ReadFile("sofa_grid1x5_420.avif");
  ASSERT_NE(encoded_avif.size, 0u);
  testutil::avifImagePtr reference(avifImageCreateEmpty(), avifImageDestroy);
  ASSERT_NE(reference, nullptr);
  testutil::avifDecoderPtr decoder(avifDecoderCreate(), avifDecoderDestroy);
  ASSERT_NE(decoder, nullptr);
  ASSERT_EQ(avifDecoderReadMemory(decoder.get(), reference.get(),
                                  encoded_avif.data, encoded_avif.size),
            AVIF_RESULT_OK);

  // Cell height is hardcoded because there is no API to extract it from an
  // encoded payload.
  testutil::DecodeIncrementally(encoded_avif, /*is_persistent=*/true,
                                /*give_size_hint=*/true,
                                /*use_nth_image_api=*/false, *reference,
                                /*cell_height=*/154);
}

//------------------------------------------------------------------------------

class IncrementalTest
    : public testing::TestWithParam<std::tuple<
          /*width=*/uint32_t, /*height=*/uint32_t, /*create_alpha=*/bool,
          /*flat_cells=*/bool, /*encoded_avif_is_persistent=*/bool,
          /*give_size_hint=*/bool, /*use_nth_image_api=*/bool>> {};

// Encodes then decodes a window of width*height pixels at the middle of the
// image. Check that non-incremental and incremental decodings produce the same
// pixels.
TEST_P(IncrementalTest, EncodeDecode) {
  const uint32_t width = std::get<0>(GetParam());
  const uint32_t height = std::get<1>(GetParam());
  const bool create_alpha = std::get<2>(GetParam());
  const bool flat_cells = std::get<3>(GetParam());
  const bool encoded_avif_is_persistent = std::get<4>(GetParam());
  const bool give_size_hint = std::get<5>(GetParam());
  const bool use_nth_image_api = std::get<6>(GetParam());

  // Load an image. It does not matter that it comes from an AVIF file.
  testutil::avifImagePtr image(avifImageCreateEmpty(), avifImageDestroy);
  ASSERT_NE(image, nullptr);
  const testutil::AvifRwData image_bytes = ReadFile("sofa_grid1x5_420.avif");
  ASSERT_NE(image_bytes.size, 0u);
  testutil::avifDecoderPtr decoder(avifDecoderCreate(), avifDecoderDestroy);
  ASSERT_NE(decoder, nullptr);
  ASSERT_EQ(avifDecoderReadMemory(decoder.get(), image.get(), image_bytes.data,
                                  image_bytes.size),
            AVIF_RESULT_OK);

  // Encode then decode it.
  testutil::AvifRwData encoded_avif;
  uint32_t cell_width, cell_height;
  testutil::EncodeRectAsIncremental(*image, width, height, create_alpha,
                                    flat_cells, &encoded_avif, &cell_width,
                                    &cell_height);
  testutil::DecodeNonIncrementallyAndIncrementally(
      encoded_avif, encoded_avif_is_persistent, give_size_hint,
      use_nth_image_api, cell_height);
}

INSTANTIATE_TEST_SUITE_P(WholeImage, IncrementalTest,
                         Combine(/*width=*/Values(1024),
                                 /*height=*/Values(770),
                                 /*create_alpha=*/Values(true),
                                 /*flat_cells=*/Bool(),
                                 /*encoded_avif_is_persistent=*/Values(true),
                                 /*give_size_hint=*/Values(true),
                                 /*use_nth_image_api=*/Values(false)));

// avifEncoderAddImageInternal() only accepts grids of one unique cell, or grids
// where width and height are both at least 64.
INSTANTIATE_TEST_SUITE_P(SingleCell, IncrementalTest,
                         Combine(/*width=*/Values(1),
                                 /*height=*/Values(1),
                                 /*create_alpha=*/Bool(),
                                 /*flat_cells=*/Bool(),
                                 /*encoded_avif_is_persistent=*/Bool(),
                                 /*give_size_hint=*/Bool(),
                                 /*use_nth_image_api=*/Bool()));

// Chroma subsampling requires even dimensions. See ISO 23000-22
// section 7.3.11.4.2.
INSTANTIATE_TEST_SUITE_P(SinglePixel, IncrementalTest,
                         Combine(/*width=*/Values(64, 66),
                                 /*height=*/Values(64, 66),
                                 /*create_alpha=*/Bool(),
                                 /*flat_cells=*/Bool(),
                                 /*encoded_avif_is_persistent=*/Bool(),
                                 /*give_size_hint=*/Bool(),
                                 /*use_nth_image_api=*/Bool()));

//------------------------------------------------------------------------------

}  // namespace
}  // namespace libavif

int main(int argc, char** argv) {
  ::testing::InitGoogleTest(&argc, argv);
  if (argc < 2) {
    std::cerr
        << "The path to the test data folder must be provided as an argument"
        << std::endl;
    return 1;
  }
  libavif::data_path = argv[1];
  return RUN_ALL_TESTS();
}<|MERGE_RESOLUTION|>--- conflicted
+++ resolved
@@ -21,24 +21,11 @@
 //------------------------------------------------------------------------------
 
 // Used to pass the data folder path to the GoogleTest suites.
-<<<<<<< HEAD
-const char * dataPath = nullptr;
-
-// Reads the file with fileName into bytes and returns them.
-testutil::avifRWDataCleaner readFile(const char * fileName)
-{
-    std::ifstream file(std::string(dataPath) + "/" + fileName, std::ios::binary | std::ios::ate);
-    testutil::avifRWDataCleaner bytes;
-    avifRWDataRealloc(&bytes, file.good() ? static_cast<size_t>(file.tellg()) : 0);
-    file.seekg(0, std::ios::beg);
-    file.read(reinterpret_cast<char *>(bytes.data), static_cast<std::streamsize>(bytes.size));
-    return bytes;
-=======
 const char* data_path = nullptr;
 
 // Reads the file with file_name into bytes and returns them.
 testutil::AvifRwData ReadFile(const char* file_name) {
-  std::ifstream file(std::string(data_path) + file_name,
+  std::ifstream file(std::string(data_path) + "/" + file_name,
                      std::ios::binary | std::ios::ate);
   testutil::AvifRwData bytes;
   avifRWDataRealloc(&bytes,
@@ -47,7 +34,6 @@
   file.read(reinterpret_cast<char*>(bytes.data),
             static_cast<std::streamsize>(bytes.size));
   return bytes;
->>>>>>> e1eb7832
 }
 
 //------------------------------------------------------------------------------
