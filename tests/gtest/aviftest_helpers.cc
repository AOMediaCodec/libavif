--- conflicted
+++ resolved
@@ -75,25 +75,14 @@
     if (!row) {
       continue;
     }
-<<<<<<< HEAD
-    const uint32_t rowBytes =
+    const uint32_t row_bytes =
         (c == avifChannel::A) ? image->alphaRowBytes : image->yuvRowBytes[c];
-    const uint32_t planeWidth =
-        (c == AVIF_CHAN_Y || c == avifChannel::A)
-            ? image->width
-            : ((image->width + info.chromaShiftX) >> info.chromaShiftX);
-    const uint32_t planeHeight =
-        (c == AVIF_CHAN_Y || c == avifChannel::A)
-=======
-    const uint32_t row_bytes =
-        (c == AVIF_CHAN_A) ? image->alphaRowBytes : image->yuvRowBytes[c];
     const uint32_t plane_width =
-        (c == AVIF_CHAN_Y || c == AVIF_CHAN_A)
+        (c == AVIF_CHAN_Y || c == avifChannel::A)
             ? image->width
             : ((image->width + info.chromaShiftX) >> info.chromaShiftX);
     const uint32_t plane_height =
-        (c == AVIF_CHAN_Y || c == AVIF_CHAN_A)
->>>>>>> e1eb7832
+        (c == AVIF_CHAN_Y || c == avifChannel::A)
             ? image->height
             : ((image->height + info.chromaShiftY) >> info.chromaShiftY);
     for (uint32_t y = 0; y < plane_height; ++y) {
@@ -119,25 +108,14 @@
     if (!row) {
       continue;
     }
-<<<<<<< HEAD
-    const uint32_t rowBytes =
+    const uint32_t row_bytes =
         (c == avifChannel::A) ? image->alphaRowBytes : image->yuvRowBytes[c];
-    const uint32_t planeWidth =
-        (c == AVIF_CHAN_Y || c == avifChannel::A)
-            ? image->width
-            : ((image->width + info.chromaShiftX) >> info.chromaShiftX);
-    const uint32_t planeHeight =
-        (c == AVIF_CHAN_Y || c == avifChannel::A)
-=======
-    const uint32_t row_bytes =
-        (c == AVIF_CHAN_A) ? image->alphaRowBytes : image->yuvRowBytes[c];
     const uint32_t plane_width =
-        (c == AVIF_CHAN_Y || c == AVIF_CHAN_A)
+        (c == AVIF_CHAN_Y || c == avifChannel::A)
             ? image->width
             : ((image->width + info.chromaShiftX) >> info.chromaShiftX);
     const uint32_t plane_height =
-        (c == AVIF_CHAN_Y || c == AVIF_CHAN_A)
->>>>>>> e1eb7832
+        (c == AVIF_CHAN_Y || c == avifChannel::A)
             ? image->height
             : ((image->height + info.chromaShiftY) >> info.chromaShiftY);
     for (uint32_t y = 0; y < plane_height; ++y) {
@@ -203,29 +181,16 @@
     if (!row1) {
       continue;
     }
-<<<<<<< HEAD
-    const uint32_t rowBytes1 =
+    const uint32_t row_bytes1 =
         (c == avifChannel::A) ? image1.alphaRowBytes : image1.yuvRowBytes[c];
-    const uint32_t rowBytes2 =
+    const uint32_t row_bytes2 =
         (c == avifChannel::A) ? image2.alphaRowBytes : image2.yuvRowBytes[c];
-    const uint32_t planeWidth =
-        (c == AVIF_CHAN_Y || c == avifChannel::A)
-            ? image1.width
-            : ((image1.width + info.chromaShiftX) >> info.chromaShiftX);
-    const uint32_t planeHeight =
-        (c == AVIF_CHAN_Y || c == avifChannel::A)
-=======
-    const uint32_t row_bytes1 =
-        (c == AVIF_CHAN_A) ? image1.alphaRowBytes : image1.yuvRowBytes[c];
-    const uint32_t row_bytes2 =
-        (c == AVIF_CHAN_A) ? image2.alphaRowBytes : image2.yuvRowBytes[c];
     const uint32_t plane_width =
-        (c == AVIF_CHAN_Y || c == AVIF_CHAN_A)
+        (c == AVIF_CHAN_Y || c == avifChannel::A)
             ? image1.width
             : ((image1.width + info.chromaShiftX) >> info.chromaShiftX);
     const uint32_t plane_height =
-        (c == AVIF_CHAN_Y || c == AVIF_CHAN_A)
->>>>>>> e1eb7832
+        (c == AVIF_CHAN_Y || c == avifChannel::A)
             ? image1.height
             : ((image1.height + info.chromaShiftY) >> info.chromaShiftY);
     for (uint32_t y = 0; y < plane_height; ++y) {
