// Copyright 2022 Google LLC. All rights reserved.
// SPDX-License-Identifier: BSD-2-Clause

#include "aviftest_helpers.h"

#include <algorithm>
#include <cassert>

#include "avif/avif.h"

namespace libavif {
namespace testutil {
namespace {

constexpr int AVIF_CHAN_A = AVIF_CHAN_V + 1;

}  // namespace

//------------------------------------------------------------------------------

<<<<<<< HEAD
AvifRgbImage::AvifRgbImage(const avifImage* yuv, int rgbDepth,
                           avifRGBFormat rgbFormat) {
  avifRGBImageSetDefaults(this, yuv);
  depth = rgbDepth;
  format = rgbFormat;
  avifRGBImageAllocatePixels(this);
}

//------------------------------------------------------------------------------

RgbChannelOffsets GetRgbChannelOffsets(avifRGBFormat format) {
  switch (format) {
    case AVIF_RGB_FORMAT_RGB:
      return {/*r=*/0, /*g=*/1, /*b=*/2, /*a=*/0};
    case AVIF_RGB_FORMAT_RGBA:
      return {/*r=*/0, /*g=*/1, /*b=*/2, /*a=*/3};
    case AVIF_RGB_FORMAT_ARGB:
      return {/*r=*/1, /*g=*/2, /*b=*/3, /*a=*/0};
    case AVIF_RGB_FORMAT_BGR:
      return {/*r=*/2, /*g=*/1, /*b=*/0, /*a=*/0};
    case AVIF_RGB_FORMAT_BGRA:
      return {/*r=*/2, /*g=*/1, /*b=*/0, /*a=*/3};
    default:
      assert(format == AVIF_RGB_FORMAT_ABGR);
      return {/*r=*/3, /*g=*/2, /*b=*/1, /*a=*/0};
  }
}

//------------------------------------------------------------------------------

avifImagePtr CreateImage(int width, int height, int depth,
=======
AvifImagePtr CreateImage(int width, int height, int depth,
>>>>>>> 1307775e
                         avifPixelFormat yuv_format, avifPlanesFlags planes,
                         avifRange yuv_range) {
  AvifImagePtr image(avifImageCreate(width, height, depth, yuv_format),
                     avifImageDestroy);
  if (!image) {
    return {nullptr, nullptr};
  }
  image->yuvRange = yuv_range;
  avifImageAllocatePlanes(image.get(), planes);
  return image;
}

void FillImagePlain(avifImage* image, const uint32_t yuva[4]) {
  avifPixelFormatInfo info;
  avifGetPixelFormatInfo(image->yuvFormat, &info);

  for (int c = 0; c < 4; c++) {
    uint8_t* row = (c == AVIF_CHAN_A) ? image->alphaPlane : image->yuvPlanes[c];
    if (!row) {
      continue;
    }
    const uint32_t row_bytes =
        (c == AVIF_CHAN_A) ? image->alphaRowBytes : image->yuvRowBytes[c];
    const uint32_t plane_width =
        (c == AVIF_CHAN_Y || c == AVIF_CHAN_A)
            ? image->width
            : ((image->width + info.chromaShiftX) >> info.chromaShiftX);
    const uint32_t plane_height =
        (c == AVIF_CHAN_Y || c == AVIF_CHAN_A)
            ? image->height
            : ((image->height + info.chromaShiftY) >> info.chromaShiftY);
    for (uint32_t y = 0; y < plane_height; ++y) {
      if (avifImageUsesU16(image)) {
        std::fill(reinterpret_cast<uint16_t*>(row),
                  reinterpret_cast<uint16_t*>(row) + plane_width,
                  static_cast<uint16_t>(yuva[c]));
      } else {
        std::fill(row, row + plane_width, static_cast<uint8_t>(yuva[c]));
      }
      row += row_bytes;
    }
  }
}

void FillImageGradient(avifImage* image) {
  avifPixelFormatInfo info;
  avifGetPixelFormatInfo(image->yuvFormat, &info);

  for (int c = 0; c < 4; c++) {
    uint8_t* row = (c == AVIF_CHAN_A) ? image->alphaPlane : image->yuvPlanes[c];
    if (!row) {
      continue;
    }
    const uint32_t row_bytes =
        (c == AVIF_CHAN_A) ? image->alphaRowBytes : image->yuvRowBytes[c];
    const uint32_t plane_width =
        (c == AVIF_CHAN_Y || c == AVIF_CHAN_A)
            ? image->width
            : ((image->width + info.chromaShiftX) >> info.chromaShiftX);
    const uint32_t plane_height =
        (c == AVIF_CHAN_Y || c == AVIF_CHAN_A)
            ? image->height
            : ((image->height + info.chromaShiftY) >> info.chromaShiftY);
    for (uint32_t y = 0; y < plane_height; ++y) {
      for (uint32_t x = 0; x < plane_width; ++x) {
        const uint32_t value = (x + y) * ((1u << image->depth) - 1u) /
                               std::max(1u, plane_width + plane_height - 2);
        if (avifImageUsesU16(image)) {
          reinterpret_cast<uint16_t*>(row)[x] = static_cast<uint16_t>(value);
        } else {
          row[x] = static_cast<uint8_t>(value);
        }
      }
      row += row_bytes;
    }
  }
}

namespace {
template <typename PixelType>
void FillImageChannel(avifRGBImage* image, uint32_t channel_offset,
                      uint32_t value) {
  const uint32_t channel_count = avifRGBFormatChannelCount(image->format);
  assert(channel_offset < channel_count);
  for (uint32_t y = 0; y < image->height; ++y) {
    PixelType* pixel =
        reinterpret_cast<PixelType*>(image->pixels + image->rowBytes * y);
    for (uint32_t x = 0; x < image->width; ++x) {
      pixel[channel_offset] = static_cast<PixelType>(value);
      pixel += channel_count;
    }
  }
}
}  // namespace

void FillImageChannel(avifRGBImage* image, uint32_t channel_offset,
                      uint32_t value) {
  (image->depth <= 8)
      ? FillImageChannel<uint8_t>(image, channel_offset, value)
      : FillImageChannel<uint16_t>(image, channel_offset, value);
}

//------------------------------------------------------------------------------

// Returns true if image1 and image2 are identical.
bool AreImagesEqual(const avifImage& image1, const avifImage& image2) {
  if (image1.width != image2.width || image1.height != image2.height ||
      image1.depth != image2.depth || image1.yuvFormat != image2.yuvFormat ||
      image1.yuvRange != image2.yuvRange) {
    return false;
  }
  assert(image1.width * image1.height > 0);

  avifPixelFormatInfo info;
  avifGetPixelFormatInfo(image1.yuvFormat, &info);

  for (int c = 0; c < 4; c++) {
    uint8_t* row1 =
        (c == AVIF_CHAN_A) ? image1.alphaPlane : image1.yuvPlanes[c];
    uint8_t* row2 =
        (c == AVIF_CHAN_A) ? image2.alphaPlane : image2.yuvPlanes[c];
    if (!row1 != !row2) {
      return false;
    }
    if (!row1) {
      continue;
    }
    const uint32_t row_bytes1 =
        (c == AVIF_CHAN_A) ? image1.alphaRowBytes : image1.yuvRowBytes[c];
    const uint32_t row_bytes2 =
        (c == AVIF_CHAN_A) ? image2.alphaRowBytes : image2.yuvRowBytes[c];
    const uint32_t plane_width =
        (c == AVIF_CHAN_Y || c == AVIF_CHAN_A)
            ? image1.width
            : ((image1.width + info.chromaShiftX) >> info.chromaShiftX);
    const uint32_t plane_height =
        (c == AVIF_CHAN_Y || c == AVIF_CHAN_A)
            ? image1.height
            : ((image1.height + info.chromaShiftY) >> info.chromaShiftY);
    for (uint32_t y = 0; y < plane_height; ++y) {
      if (avifImageUsesU16(&image1)) {
        if (!std::equal(reinterpret_cast<uint16_t*>(row1),
                        reinterpret_cast<uint16_t*>(row1) + plane_width,
                        reinterpret_cast<uint16_t*>(row2))) {
          return false;
        }
      } else {
        if (!std::equal(row1, row1 + plane_width, row2)) {
          return false;
        }
      }
      row1 += row_bytes1;
      row2 += row_bytes2;
    }
  }
  return true;
}

//------------------------------------------------------------------------------

}  // namespace testutil
}  // namespace libavif<|MERGE_RESOLUTION|>--- conflicted
+++ resolved
@@ -18,7 +18,6 @@
 
 //------------------------------------------------------------------------------
 
-<<<<<<< HEAD
 AvifRgbImage::AvifRgbImage(const avifImage* yuv, int rgbDepth,
                            avifRGBFormat rgbFormat) {
   avifRGBImageSetDefaults(this, yuv);
@@ -49,10 +48,7 @@
 
 //------------------------------------------------------------------------------
 
-avifImagePtr CreateImage(int width, int height, int depth,
-=======
 AvifImagePtr CreateImage(int width, int height, int depth,
->>>>>>> 1307775e
                          avifPixelFormat yuv_format, avifPlanesFlags planes,
                          avifRange yuv_range) {
   AvifImagePtr image(avifImageCreate(width, height, depth, yuv_format),
