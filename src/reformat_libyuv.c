// Copyright 2019 Joe Drago. All rights reserved.
// SPDX-License-Identifier: BSD-2-Clause

#include "avif/internal.h"

#if !defined(AVIF_LIBYUV_ENABLED)

// No libyuv!
avifResult avifImageRGBToYUVLibYUV(avifImage * image, const avifRGBImage * rgb)
{
    (void)image;
    (void)rgb;
    return AVIF_RESULT_NOT_IMPLEMENTED;
}
avifResult avifImageYUVToRGBLibYUV(const avifImage * image, avifRGBImage * rgb, avifConversionFlags flags)
{
    (void)image;
    (void)rgb;
    (void)flags;
    return AVIF_RESULT_NOT_IMPLEMENTED;
}
avifResult avifRGBImagePremultiplyAlphaLibYUV(avifRGBImage * rgb)
{
    (void)rgb;
    return AVIF_RESULT_NOT_IMPLEMENTED;
}
avifResult avifRGBImageUnpremultiplyAlphaLibYUV(avifRGBImage * rgb)
{
    (void)rgb;
    return AVIF_RESULT_NOT_IMPLEMENTED;
}
avifResult avifRGBImageToF16LibYUV(avifRGBImage * rgb)
{
    (void)rgb;
    return AVIF_RESULT_NOT_IMPLEMENTED;
}
unsigned int avifLibYUVVersion(void)
{
    return 0;
}

#else

#include <assert.h>
#include <limits.h>

#if defined(__clang__)
#pragma clang diagnostic push
#pragma clang diagnostic ignored "-Wstrict-prototypes" // "this function declaration is not a prototype"
// The newline at the end of libyuv/version.h was accidentally deleted in version 1792 and restored
// in version 1813:
// https://chromium-review.googlesource.com/c/libyuv/libyuv/+/3183182
// https://chromium-review.googlesource.com/c/libyuv/libyuv/+/3527834
#pragma clang diagnostic ignored "-Wnewline-eof"       // "no newline at end of file"
#endif
#include <libyuv.h>
#if defined(__clang__)
#pragma clang diagnostic pop
#endif

static avifResult avifImageRGBToYUVLibYUV8bpc(avifImage * image, const avifRGBImage * rgb);

avifResult avifImageRGBToYUVLibYUV(avifImage * image, const avifRGBImage * rgb)
{
    if ((image->depth == 8) && (rgb->depth == 8)) {
        return avifImageRGBToYUVLibYUV8bpc(image, rgb);
    }

    // This function didn't do anything; use the built-in conversion.
    return AVIF_RESULT_NOT_IMPLEMENTED;
}

// Two-step replacement for AVIF_RGB_FORMAT_RGBA to 8-bit BT.601 full range YUV, which is missing from libyuv.
static int avifABGRToJ420(const uint8_t * src_abgr,
                          int src_stride_abgr,
                          uint8_t * dst_y,
                          int dst_stride_y,
                          uint8_t * dst_u,
                          int dst_stride_u,
                          uint8_t * dst_v,
                          int dst_stride_v,
                          int width,
                          int height)
{
    // A temporary buffer is needed to swap the R and B channels before calling ARGBToJ420().
    uint8_t * src_argb;
    const int src_stride_argb = width * 4;
    const int soft_allocation_limit = 16384; // Arbitrarily chosen trade-off between CPU and memory footprints.
    int num_allocated_rows;
    if ((height == 1) || ((int64_t)src_stride_argb * height <= soft_allocation_limit)) {
        // Process the whole buffer in one go.
        num_allocated_rows = height;
    } else {
        if ((int64_t)src_stride_argb * 2 > INT_MAX) {
            return -1;
        }
        // The last row of an odd number of RGB rows to be converted to subsampled YUV is treated differently
        // by libyuv, so make sure all steps but the last one process an even number of rows.
        // Try to process as many row pairs as possible in a single step without allocating more than
        // soft_allocation_limit, unless two rows need more than that.
        num_allocated_rows = AVIF_MAX(1, soft_allocation_limit / (src_stride_argb * 2)) * 2;
    }
    src_argb = avifAlloc(num_allocated_rows * src_stride_argb);
    if (!src_argb) {
        return -1;
    }

    for (int y = 0; y < height; y += num_allocated_rows) {
        const int num_rows = AVIF_MIN(num_allocated_rows, height - y);
        if (ABGRToARGB(src_abgr, src_stride_abgr, src_argb, src_stride_argb, width, num_rows) ||
            ARGBToJ420(src_argb, src_stride_argb, dst_y, dst_stride_y, dst_u, dst_stride_u, dst_v, dst_stride_v, width, num_rows)) {
            avifFree(src_argb);
            return -1;
        }
        src_abgr += (size_t)num_rows * src_stride_abgr;
        dst_y += (size_t)num_rows * dst_stride_y;
        dst_u += (size_t)num_rows / 2 * dst_stride_u; // 4:2:0
        dst_v += (size_t)num_rows / 2 * dst_stride_v; // (either num_rows is even or this is the last iteration)
    }
    avifFree(src_argb);
    return 0;
}

avifResult avifImageRGBToYUVLibYUV8bpc(avifImage * image, const avifRGBImage * rgb)
{
    assert((image->depth == 8) && (rgb->depth == 8));
    // libavif uses byte-order when describing pixel formats, such that the R in RGBA is the lowest address,
    // similar to PNG. libyuv orders in word-order, so libavif's RGBA would be referred to in libyuv as ABGR.

    if (image->yuvFormat == AVIF_PIXEL_FORMAT_YUV400) {
        // Generic mapping from any RGB layout (with or without alpha) to monochrome.
        int (*RGBtoY)(const uint8_t *, int, uint8_t *, int, int, int) = NULL;

        if (image->yuvRange == AVIF_RANGE_LIMITED) {
            if (rgb->format == AVIF_RGB_FORMAT_BGRA) {
                RGBtoY = ARGBToI400;
            }
        } else { // image->yuvRange == AVIF_RANGE_FULL
            if (rgb->format == AVIF_RGB_FORMAT_BGRA) {
                RGBtoY = ARGBToJ400;
            }
        }

        if (!RGBtoY) {
            return AVIF_RESULT_NOT_IMPLEMENTED;
        }
        if (RGBtoY(rgb->pixels, rgb->rowBytes, image->yuvPlanes[AVIF_CHAN_Y], image->yuvRowBytes[AVIF_CHAN_Y], image->width, image->height)) {
            return AVIF_RESULT_REFORMAT_FAILED;
        }
        return AVIF_RESULT_OK;
    }

    // Generic mapping from any RGB layout (with or without alpha) to any YUV layout (subsampled or not).
    int (*RGBtoYUV)(const uint8_t *, int, uint8_t *, int, uint8_t *, int, uint8_t *, int, int, int) = NULL;

    // libyuv only handles BT.601 for RGB to YUV, and not all range/order/subsampling combinations.
    // BT.470BG has the same coefficients as BT.601.
    if ((image->matrixCoefficients == AVIF_MATRIX_COEFFICIENTS_BT470BG) || (image->matrixCoefficients == AVIF_MATRIX_COEFFICIENTS_BT601)) {
        if (rgb->format == AVIF_RGB_FORMAT_BGRA) {
            if (image->yuvFormat == AVIF_PIXEL_FORMAT_YUV420) {
                if (image->yuvRange == AVIF_RANGE_FULL) {
                    RGBtoYUV = ARGBToJ420;
                } else {
                    RGBtoYUV = ARGBToI420;
                }
            } else if (image->yuvFormat == AVIF_PIXEL_FORMAT_YUV422) {
                if (image->yuvRange == AVIF_RANGE_FULL) {
                    RGBtoYUV = ARGBToJ422;
                } else {
                    RGBtoYUV = ARGBToI422;
                }
            } else if (image->yuvFormat == AVIF_PIXEL_FORMAT_YUV444) {
                if (image->yuvRange == AVIF_RANGE_LIMITED) {
                    RGBtoYUV = ARGBToI444;
                }
            }
        } else if (rgb->format == AVIF_RGB_FORMAT_BGR) {
            if (image->yuvFormat == AVIF_PIXEL_FORMAT_YUV420) {
                if (image->yuvRange == AVIF_RANGE_FULL) {
                    RGBtoYUV = RGB24ToJ420;
                } else {
                    RGBtoYUV = RGB24ToI420;
                }
            }
        } else if (rgb->format == AVIF_RGB_FORMAT_RGBA) {
            if (image->yuvFormat == AVIF_PIXEL_FORMAT_YUV420) {
                if (image->yuvRange == AVIF_RANGE_FULL) {
                    RGBtoYUV = avifABGRToJ420;
                } else {
                    RGBtoYUV = ABGRToI420;
                }
            }
        } else if (rgb->format == AVIF_RGB_FORMAT_ARGB) {
            if (image->yuvFormat == AVIF_PIXEL_FORMAT_YUV420) {
                if (image->yuvRange == AVIF_RANGE_LIMITED) {
                    RGBtoYUV = BGRAToI420;
                }
            }
        } else if (rgb->format == AVIF_RGB_FORMAT_ABGR) {
            if (image->yuvFormat == AVIF_PIXEL_FORMAT_YUV420) {
                if (image->yuvRange == AVIF_RANGE_LIMITED) {
                    RGBtoYUV = RGBAToI420;
                }
            }
        }
    }
    // TODO: Use SplitRGBPlane() for AVIF_MATRIX_COEFFICIENTS_IDENTITY if faster than the current implementation

    if (!RGBtoYUV) {
        return AVIF_RESULT_NOT_IMPLEMENTED;
    }
    if (RGBtoYUV(rgb->pixels,
                 rgb->rowBytes,
                 image->yuvPlanes[AVIF_CHAN_Y],
                 image->yuvRowBytes[AVIF_CHAN_Y],
                 image->yuvPlanes[AVIF_CHAN_U],
                 image->yuvRowBytes[AVIF_CHAN_U],
                 image->yuvPlanes[AVIF_CHAN_V],
                 image->yuvRowBytes[AVIF_CHAN_V],
                 image->width,
                 image->height)) {
        return AVIF_RESULT_REFORMAT_FAILED;
    }
    return AVIF_RESULT_OK;
}

static avifResult avifImageYUVToRGBLibYUV8bpc(const avifImage * image,
                                              avifRGBImage * rgb,
                                              const struct YuvConstants * matrixYUV,
<<<<<<< HEAD
                                              const struct YuvConstants * matrixYVU,
                                              avifConversionFlags flags);
static avifResult avifImageYUVToRGBLibYUV10bpc(const avifImage * image,
                                               avifRGBImage * rgb,
                                               const struct YuvConstants * matrixYUV,
                                               const struct YuvConstants * matrixYVU,
                                               avifConversionFlags flags);
=======
                                              const struct YuvConstants * matrixYVU);
static avifResult avifImageYUVToRGBLibYUVHighBitDepth(const avifImage * image,
                                                      avifRGBImage * rgb,
                                                      const struct YuvConstants * matrixYUV,
                                                      const struct YuvConstants * matrixYVU);
>>>>>>> 1c33cd74

avifResult avifImageYUVToRGBLibYUV(const avifImage * image, avifRGBImage * rgb, avifConversionFlags flags)
{
    // See if the current settings can be accomplished with libyuv, and use it (if possible).

    // Find the correct libyuv YuvConstants, based on range and CP/MC
    const struct YuvConstants * matrixYUV = NULL;
    const struct YuvConstants * matrixYVU = NULL;
    if (image->yuvRange == AVIF_RANGE_FULL) {
        switch (image->matrixCoefficients) {
            // BT.709 full range YuvConstants were added in libyuv version 1772.
            // See https://chromium-review.googlesource.com/c/libyuv/libyuv/+/2646472.
            case AVIF_MATRIX_COEFFICIENTS_BT709:
#if LIBYUV_VERSION >= 1772
                matrixYUV = &kYuvF709Constants;
                matrixYVU = &kYvuF709Constants;
#endif
                break;
            case AVIF_MATRIX_COEFFICIENTS_BT470BG:
            case AVIF_MATRIX_COEFFICIENTS_BT601:
            case AVIF_MATRIX_COEFFICIENTS_UNSPECIFIED:
                matrixYUV = &kYuvJPEGConstants;
                matrixYVU = &kYvuJPEGConstants;
                break;
            // BT.2020 full range YuvConstants were added in libyuv version 1775.
            // See https://chromium-review.googlesource.com/c/libyuv/libyuv/+/2678859.
            case AVIF_MATRIX_COEFFICIENTS_BT2020_NCL:
#if LIBYUV_VERSION >= 1775
                matrixYUV = &kYuvV2020Constants;
                matrixYVU = &kYvuV2020Constants;
#endif
                break;
            case AVIF_MATRIX_COEFFICIENTS_CHROMA_DERIVED_NCL:
                switch (image->colorPrimaries) {
                    case AVIF_COLOR_PRIMARIES_BT709:
                    case AVIF_COLOR_PRIMARIES_UNSPECIFIED:
#if LIBYUV_VERSION >= 1772
                        matrixYUV = &kYuvF709Constants;
                        matrixYVU = &kYvuF709Constants;
#endif
                        break;
                    case AVIF_COLOR_PRIMARIES_BT470BG:
                    case AVIF_COLOR_PRIMARIES_BT601:
                        matrixYUV = &kYuvJPEGConstants;
                        matrixYVU = &kYvuJPEGConstants;
                        break;
                    case AVIF_COLOR_PRIMARIES_BT2020:
#if LIBYUV_VERSION >= 1775
                        matrixYUV = &kYuvV2020Constants;
                        matrixYVU = &kYvuV2020Constants;
#endif
                        break;

                    case AVIF_COLOR_PRIMARIES_UNKNOWN:
                    case AVIF_COLOR_PRIMARIES_BT470M:
                    case AVIF_COLOR_PRIMARIES_SMPTE240:
                    case AVIF_COLOR_PRIMARIES_GENERIC_FILM:
                    case AVIF_COLOR_PRIMARIES_XYZ:
                    case AVIF_COLOR_PRIMARIES_SMPTE431:
                    case AVIF_COLOR_PRIMARIES_SMPTE432:
                    case AVIF_COLOR_PRIMARIES_EBU3213:
                        break;
                }
                break;

            case AVIF_MATRIX_COEFFICIENTS_IDENTITY:
            case AVIF_MATRIX_COEFFICIENTS_FCC:
            case AVIF_MATRIX_COEFFICIENTS_SMPTE240:
            case AVIF_MATRIX_COEFFICIENTS_YCGCO:
            case AVIF_MATRIX_COEFFICIENTS_BT2020_CL:
            case AVIF_MATRIX_COEFFICIENTS_SMPTE2085:
            case AVIF_MATRIX_COEFFICIENTS_CHROMA_DERIVED_CL:
            case AVIF_MATRIX_COEFFICIENTS_ICTCP:
                break;
        }
    } else {
        switch (image->matrixCoefficients) {
            case AVIF_MATRIX_COEFFICIENTS_BT709:
                matrixYUV = &kYuvH709Constants;
                matrixYVU = &kYvuH709Constants;
                break;
            case AVIF_MATRIX_COEFFICIENTS_BT470BG:
            case AVIF_MATRIX_COEFFICIENTS_BT601:
            case AVIF_MATRIX_COEFFICIENTS_UNSPECIFIED:
                matrixYUV = &kYuvI601Constants;
                matrixYVU = &kYvuI601Constants;
                break;
            case AVIF_MATRIX_COEFFICIENTS_BT2020_NCL:
                matrixYUV = &kYuv2020Constants;
                matrixYVU = &kYvu2020Constants;
                break;
            case AVIF_MATRIX_COEFFICIENTS_CHROMA_DERIVED_NCL:
                switch (image->colorPrimaries) {
                    case AVIF_COLOR_PRIMARIES_BT709:
                    case AVIF_COLOR_PRIMARIES_UNSPECIFIED:
                        matrixYUV = &kYuvH709Constants;
                        matrixYVU = &kYvuH709Constants;
                        break;
                    case AVIF_COLOR_PRIMARIES_BT470BG:
                    case AVIF_COLOR_PRIMARIES_BT601:
                        matrixYUV = &kYuvI601Constants;
                        matrixYVU = &kYvuI601Constants;
                        break;
                    case AVIF_COLOR_PRIMARIES_BT2020:
                        matrixYUV = &kYuv2020Constants;
                        matrixYVU = &kYvu2020Constants;
                        break;

                    case AVIF_COLOR_PRIMARIES_UNKNOWN:
                    case AVIF_COLOR_PRIMARIES_BT470M:
                    case AVIF_COLOR_PRIMARIES_SMPTE240:
                    case AVIF_COLOR_PRIMARIES_GENERIC_FILM:
                    case AVIF_COLOR_PRIMARIES_XYZ:
                    case AVIF_COLOR_PRIMARIES_SMPTE431:
                    case AVIF_COLOR_PRIMARIES_SMPTE432:
                    case AVIF_COLOR_PRIMARIES_EBU3213:
                        break;
                }
                break;
            case AVIF_MATRIX_COEFFICIENTS_IDENTITY:
            case AVIF_MATRIX_COEFFICIENTS_FCC:
            case AVIF_MATRIX_COEFFICIENTS_SMPTE240:
            case AVIF_MATRIX_COEFFICIENTS_YCGCO:
            case AVIF_MATRIX_COEFFICIENTS_BT2020_CL:
            case AVIF_MATRIX_COEFFICIENTS_SMPTE2085:
            case AVIF_MATRIX_COEFFICIENTS_CHROMA_DERIVED_CL:
            case AVIF_MATRIX_COEFFICIENTS_ICTCP:
                break;
        }
    }

    if (!matrixYVU) {
        // No YuvConstants exist for the current image; use the built-in YUV conversion
        return AVIF_RESULT_NOT_IMPLEMENTED;
    }

    if ((image->depth == 8) && (rgb->depth == 8)) {
        return avifImageYUVToRGBLibYUV8bpc(image, rgb, matrixYUV, matrixYVU, flags);
    }

<<<<<<< HEAD
    if ((image->depth == 10) && (rgb->depth == 8)) {
        return avifImageYUVToRGBLibYUV10bpc(image, rgb, matrixYUV, matrixYVU, flags);
=======
    if (((image->depth == 10) || (image->depth == 12)) && (rgb->depth == 8)) {
        return avifImageYUVToRGBLibYUVHighBitDepth(image, rgb, matrixYUV, matrixYVU);
>>>>>>> 1c33cd74
    }

    // This function didn't do anything; use the built-in YUV conversion
    return AVIF_RESULT_NOT_IMPLEMENTED;
}

// These defines are used to create a NULL reference to libyuv functions that
// did not exist prior to a particular version of libyuv.
#if LIBYUV_VERSION < 1838
#define I422ToRGB565Matrix NULL
#endif
#if LIBYUV_VERSION < 1813
#define I422ToARGBMatrixFilter NULL
#define I420ToARGBMatrixFilter NULL
#define I210ToARGBMatrixFilter NULL
#define I010ToARGBMatrixFilter NULL
#endif
#if LIBYUV_VERSION < 1780
#define I410ToARGBMatrix NULL
#endif
#if LIBYUV_VERSION < 1756
#define I400ToARGBMatrix NULL
#endif
#if LIBYUV_VERSION < 1781
#define I012ToARGBMatrix NULL
#endif

// Lookup table for isYVU. If the entry in this table is AVIF_TRUE, then it
// means that we are using a libyuv function with R and B channels swapped,
// which requires U and V planes also be swapped.
static const avifBool lutIsYVU[AVIF_RGB_FORMAT_COUNT] = {
    AVIF_TRUE,  // RGB
    AVIF_TRUE,  // RGBA
    AVIF_TRUE,  // ARGB
    AVIF_FALSE, // BGR
    AVIF_FALSE, // BGRA
    AVIF_FALSE, // ABGR
    AVIF_FALSE, // RGB_565
};

avifResult avifImageYUVToRGBLibYUV8bpc(const avifImage * image,
                                       avifRGBImage * rgb,
                                       const struct YuvConstants * matrixYUV,
                                       const struct YuvConstants * matrixYVU,
                                       avifConversionFlags flags)
{
    // See if the current settings can be accomplished with libyuv, and use it (if possible).

    assert((image->depth == 8) && (rgb->depth == 8));

    // libavif uses byte-order when describing pixel formats, such that the R in RGBA is the lowest address,
    // similar to PNG. libyuv orders in word-order, so libavif's RGBA would be referred to in libyuv as ABGR.
    // In addition, swapping U and V in any of these calls, along with using the Yvu matrix instead of Yuv matrix,
    // swaps B and R in these orderings as well. This table summarizes the lookup tables that follow:
    //
    // libavif format            libyuv Func      UV matrix (and UV argument ordering)
    // --------------------      -------------    ------------------------------------
    // AVIF_RGB_FORMAT_RGB       *ToRGB24Matrix   matrixYVU
    // AVIF_RGB_FORMAT_RGBA      *ToARGBMatrix    matrixYVU
    // AVIF_RGB_FORMAT_ARGB      *ToRGBAMatrix    matrixYVU
    // AVIF_RGB_FORMAT_BGR       *ToRGB24Matrix   matrixYUV
    // AVIF_RGB_FORMAT_BGRA      *ToARGBMatrix    matrixYUV
    // AVIF_RGB_FORMAT_ABGR      *ToRGBAMatrix    matrixYUV
    // AVIF_RGB_FORMAT_RGB_565   *ToRGB565Matrix  matrixYUV

    avifBool isYVU = lutIsYVU[rgb->format];
    const struct YuvConstants * matrix = isYVU ? matrixYVU : matrixYUV;
    if (image->yuvFormat == AVIF_PIXEL_FORMAT_YUV400) {
        // Lookup table for YUV400 to RGB Matrix.
        typedef int (*YUV400ToRGBMatrix)(const uint8_t *, int, uint8_t *, int, const struct YuvConstants *, int, int);
        YUV400ToRGBMatrix lutYuv400ToRgbMatrix[AVIF_RGB_FORMAT_COUNT] = {
            NULL,             // RGB
            I400ToARGBMatrix, // RGBA
            NULL,             // ARGB
            NULL,             // BGR
            I400ToARGBMatrix, // BGRA
            NULL,             // ABGR
            NULL,             // RGB_565
        };
        YUV400ToRGBMatrix yuv400ToRgbMatrix = lutYuv400ToRgbMatrix[rgb->format];
        if (yuv400ToRgbMatrix != NULL) {
            if (yuv400ToRgbMatrix(image->yuvPlanes[AVIF_CHAN_Y],
                                  image->yuvRowBytes[AVIF_CHAN_Y],
                                  rgb->pixels,
                                  rgb->rowBytes,
                                  matrix,
                                  image->width,
                                  image->height) != 0) {
                return AVIF_RESULT_REFORMAT_FAILED;
            }
            return AVIF_RESULT_OK;
        }
    } else {
        int uPlaneIndex = isYVU ? AVIF_CHAN_V : AVIF_CHAN_U;
        int vPlaneIndex = isYVU ? AVIF_CHAN_U : AVIF_CHAN_V;
        // Lookup table for YUV To RGB Matrix (with filter).
        typedef int (*YUVToRGBMatrixFilter)(const uint8_t *,
                                            int,
                                            const uint8_t *,
                                            int,
                                            const uint8_t *,
                                            int,
                                            uint8_t *,
                                            int,
                                            const struct YuvConstants *,
                                            int,
                                            int,
                                            enum FilterMode);
        YUVToRGBMatrixFilter lutYuvToRgbMatrixFilter[AVIF_RGB_FORMAT_COUNT][AVIF_PIXEL_FORMAT_COUNT] = {
            { NULL, NULL, NULL, NULL, NULL },                                     // RGB
            { NULL, NULL, I422ToARGBMatrixFilter, I420ToARGBMatrixFilter, NULL }, // RGBA
            { NULL, NULL, NULL, NULL, NULL },                                     // ARGB
            { NULL, NULL, NULL, NULL, NULL },                                     // BGR
            { NULL, NULL, I422ToARGBMatrixFilter, I420ToARGBMatrixFilter, NULL }, // BGRA
            { NULL, NULL, NULL, NULL, NULL },                                     // ABGR
            { NULL, NULL, NULL, NULL, NULL },                                     // RGB_565
        };
        YUVToRGBMatrixFilter yuvToRgbMatrixFilter = lutYuvToRgbMatrixFilter[rgb->format][image->yuvFormat];
        if (yuvToRgbMatrixFilter != NULL) {
            enum FilterMode filter = kFilterBilinear;
            if (flags & AVIF_CHROMA_UPSAMPLING_NEAREST) {
                filter = kFilterNone;
            } else if (flags & AVIF_CHROMA_UPSAMPLING_BOX) {
                filter = kFilterBox;
            }
            if (yuvToRgbMatrixFilter(image->yuvPlanes[AVIF_CHAN_Y],
                                     image->yuvRowBytes[AVIF_CHAN_Y],
                                     image->yuvPlanes[uPlaneIndex],
                                     image->yuvRowBytes[uPlaneIndex],
                                     image->yuvPlanes[vPlaneIndex],
                                     image->yuvRowBytes[vPlaneIndex],
                                     rgb->pixels,
                                     rgb->rowBytes,
                                     matrix,
                                     image->width,
                                     image->height,
                                     filter) != 0) {
                return AVIF_RESULT_REFORMAT_FAILED;
            }
            return AVIF_RESULT_OK;
        }

        // Only proceed with the nearest-neighbor filter if explicitly specified or left as default.
        if ((flags & AVIF_CHROMA_UPSAMPLING_BILINEAR) | (flags & AVIF_CHROMA_UPSAMPLING_BOX)) {
            return AVIF_RESULT_NOT_IMPLEMENTED;
        }
        // Lookup table for YUV To RGB Matrix (nearest-neighbor filter).
        typedef int (
            *YUVToRGBMatrix)(const uint8_t *, int, const uint8_t *, int, const uint8_t *, int, uint8_t *, int, const struct YuvConstants *, int, int);
        YUVToRGBMatrix lutYuvToRgbMatrix[AVIF_RGB_FORMAT_COUNT][AVIF_PIXEL_FORMAT_COUNT] = {
            { NULL, NULL, NULL, I420ToRGB24Matrix, NULL },                        // RGB
            { NULL, I444ToARGBMatrix, I422ToARGBMatrix, I420ToARGBMatrix, NULL }, // RGBA
            { NULL, NULL, I422ToRGBAMatrix, I420ToRGBAMatrix, NULL },             // ARGB
            { NULL, NULL, NULL, I420ToRGB24Matrix, NULL },                        // BGR
            { NULL, I444ToARGBMatrix, I422ToARGBMatrix, I420ToARGBMatrix, NULL }, // BGRA
            { NULL, NULL, I422ToRGBAMatrix, I420ToRGBAMatrix, NULL },             // ABGR
            { NULL, NULL, I422ToRGB565Matrix, I420ToRGB565Matrix, NULL },         // RGB_565
        };
        YUVToRGBMatrix yuvToRgbMatrix = lutYuvToRgbMatrix[rgb->format][image->yuvFormat];
        if (yuvToRgbMatrix != NULL) {
            if (yuvToRgbMatrix(image->yuvPlanes[AVIF_CHAN_Y],
                               image->yuvRowBytes[AVIF_CHAN_Y],
                               image->yuvPlanes[uPlaneIndex],
                               image->yuvRowBytes[uPlaneIndex],
                               image->yuvPlanes[vPlaneIndex],
                               image->yuvRowBytes[vPlaneIndex],
                               rgb->pixels,
                               rgb->rowBytes,
                               matrix,
                               image->width,
                               image->height) != 0) {
                return AVIF_RESULT_REFORMAT_FAILED;
            }
            return AVIF_RESULT_OK;
        }
    }

    // This function didn't do anything; use the built-in YUV conversion
    return AVIF_RESULT_NOT_IMPLEMENTED;
}

<<<<<<< HEAD
avifResult avifImageYUVToRGBLibYUV10bpc(const avifImage * image,
                                        avifRGBImage * rgb,
                                        const struct YuvConstants * matrixYUV,
                                        const struct YuvConstants * matrixYVU,
                                        avifConversionFlags flags)
=======
avifResult avifImageYUVToRGBLibYUVHighBitDepth(const avifImage * image,
                                               avifRGBImage * rgb,
                                               const struct YuvConstants * matrixYUV,
                                               const struct YuvConstants * matrixYVU)
>>>>>>> 1c33cd74
{
    // See if the current settings can be accomplished with libyuv, and use it (if possible).

    assert(((image->depth == 10) || (image->depth == 12)) && (rgb->depth == 8));
    int depthIndex = (image->depth == 10) ? 0 : 1;

    // libavif uses byte-order when describing pixel formats, such that the R in RGBA is the lowest address,
    // similar to PNG. libyuv orders in word-order, so libavif's RGBA would be referred to in libyuv as ABGR.
    // In addition, swapping U and V in any of these calls, along with using the Yvu matrix instead of Yuv matrix,
    // swaps B and R in these orderings as well. This table summarizes the lookup tables that follow:
    //
    // libavif format        libyuv Func     UV matrix (and UV argument ordering)
    // --------------------  -------------   ------------------------------------
    // AVIF_RGB_FORMAT_RGB   n/a             n/a
    // AVIF_RGB_FORMAT_RGBA  *ToARGBMatrix   matrixYVU
    // AVIF_RGB_FORMAT_ARGB  n/a             n/a
    // AVIF_RGB_FORMAT_BGR   n/a             n/a
    // AVIF_RGB_FORMAT_BGRA  *ToARGBMatrix   matrixYUV
    // AVIF_RGB_FORMAT_ABGR  n/a             n/a
    // AVIF_RGB_FORMAT_565   n/a             n/a

    avifBool isYVU = lutIsYVU[rgb->format];
    const struct YuvConstants * matrix = isYVU ? matrixYVU : matrixYUV;
    int uPlaneIndex = isYVU ? AVIF_CHAN_V : AVIF_CHAN_U;
    int vPlaneIndex = isYVU ? AVIF_CHAN_U : AVIF_CHAN_V;

    // Lookup table for YUV To RGB Matrix (with filter).
    typedef int (*YUVToRGBMatrixFilter)(const uint16_t *,
                                        int,
                                        const uint16_t *,
                                        int,
                                        const uint16_t *,
                                        int,
                                        uint8_t *,
                                        int,
                                        const struct YuvConstants *,
                                        int,
                                        int,
                                        enum FilterMode);
    // First index: 0: 10bpc, 1: 12bpc
    YUVToRGBMatrixFilter lutYuvToRgbMatrixFilter[2][AVIF_RGB_FORMAT_COUNT][AVIF_PIXEL_FORMAT_COUNT] = {
        {
            { NULL, NULL, NULL, NULL, NULL },                                     // RGB
            { NULL, NULL, I210ToARGBMatrixFilter, I010ToARGBMatrixFilter, NULL }, // RGBA
            { NULL, NULL, NULL, NULL, NULL },                                     // ARGB
            { NULL, NULL, NULL, NULL, NULL },                                     // BGR
            { NULL, NULL, I210ToARGBMatrixFilter, I010ToARGBMatrixFilter, NULL }, // BGRA
            { NULL, NULL, NULL, NULL, NULL },                                     // ABGR
            { NULL, NULL, NULL, NULL, NULL },                                     // RGB_565
        },
        {
            { NULL, NULL, NULL, NULL, NULL }, // RGB
            { NULL, NULL, NULL, NULL, NULL }, // RGBA
            { NULL, NULL, NULL, NULL, NULL }, // ARGB
            { NULL, NULL, NULL, NULL, NULL }, // BGR
            { NULL, NULL, NULL, NULL, NULL }, // BGRA
            { NULL, NULL, NULL, NULL, NULL }, // ABGR
            { NULL, NULL, NULL, NULL, NULL }, // RGB_565
        },
    };
    YUVToRGBMatrixFilter yuvToRgbMatrixFilter = lutYuvToRgbMatrixFilter[depthIndex][rgb->format][image->yuvFormat];
    if (yuvToRgbMatrixFilter != NULL) {
        enum FilterMode filter = kFilterBilinear;
        if (flags & AVIF_CHROMA_UPSAMPLING_NEAREST) {
            filter = kFilterNone;
        } else if (flags & AVIF_CHROMA_UPSAMPLING_BOX) {
            filter = kFilterBox;
        }
        if (yuvToRgbMatrixFilter((const uint16_t *)image->yuvPlanes[AVIF_CHAN_Y],
                                 image->yuvRowBytes[AVIF_CHAN_Y] / 2,
                                 (const uint16_t *)image->yuvPlanes[uPlaneIndex],
                                 image->yuvRowBytes[uPlaneIndex] / 2,
                                 (const uint16_t *)image->yuvPlanes[vPlaneIndex],
                                 image->yuvRowBytes[vPlaneIndex] / 2,
                                 rgb->pixels,
                                 rgb->rowBytes,
                                 matrix,
                                 image->width,
                                 image->height,
                                 filter) != 0) {
            return AVIF_RESULT_REFORMAT_FAILED;
        }
        return AVIF_RESULT_OK;
    }

    // Only proceed with the nearest-neighbor filter if explicitly specified or left as default.
    if ((flags & AVIF_CHROMA_UPSAMPLING_BILINEAR) | (flags & AVIF_CHROMA_UPSAMPLING_BOX)) {
        return AVIF_RESULT_NOT_IMPLEMENTED;
    }
    // Lookup table for YUV To RGB Matrix (nearest-neighbor filter).
    typedef int (
        *YUVToRGBMatrix)(const uint16_t *, int, const uint16_t *, int, const uint16_t *, int, uint8_t *, int, const struct YuvConstants *, int, int);
    // First index: 0: 10bpc, 1: 12bpc
    YUVToRGBMatrix lutYuvToRgbMatrix[2][AVIF_RGB_FORMAT_COUNT][AVIF_PIXEL_FORMAT_COUNT] = {
        {
            { NULL, NULL, NULL, NULL, NULL },                                     // RGB
            { NULL, I410ToARGBMatrix, I210ToARGBMatrix, I010ToARGBMatrix, NULL }, // RGBA
            { NULL, NULL, NULL, NULL, NULL },                                     // ARGB
            { NULL, NULL, NULL, NULL, NULL },                                     // BGR
            { NULL, I410ToARGBMatrix, I210ToARGBMatrix, I010ToARGBMatrix, NULL }, // BGRA
            { NULL, NULL, NULL, NULL, NULL },                                     // ABGR
            { NULL, NULL, NULL, NULL, NULL },                                     // RGB_565
        },
        {
            { NULL, NULL, NULL, NULL, NULL },             // RGB
            { NULL, NULL, NULL, I012ToARGBMatrix, NULL }, // RGBA
            { NULL, NULL, NULL, NULL, NULL },             // ARGB
            { NULL, NULL, NULL, NULL, NULL },             // BGR
            { NULL, NULL, NULL, I012ToARGBMatrix, NULL }, // BGRA
            { NULL, NULL, NULL, NULL, NULL },             // ABGR
            { NULL, NULL, NULL, NULL, NULL },             // RGB_565
        },
    };
    YUVToRGBMatrix yuvToRgbMatrix = lutYuvToRgbMatrix[depthIndex][rgb->format][image->yuvFormat];
    if (yuvToRgbMatrix != NULL) {
        if (yuvToRgbMatrix((const uint16_t *)image->yuvPlanes[AVIF_CHAN_Y],
                           image->yuvRowBytes[AVIF_CHAN_Y] / 2,
                           (const uint16_t *)image->yuvPlanes[uPlaneIndex],
                           image->yuvRowBytes[uPlaneIndex] / 2,
                           (const uint16_t *)image->yuvPlanes[vPlaneIndex],
                           image->yuvRowBytes[vPlaneIndex] / 2,
                           rgb->pixels,
                           rgb->rowBytes,
                           matrix,
                           image->width,
                           image->height) != 0) {
            return AVIF_RESULT_REFORMAT_FAILED;
        }
        return AVIF_RESULT_OK;
    }

    return AVIF_RESULT_NOT_IMPLEMENTED;
}

avifResult avifRGBImagePremultiplyAlphaLibYUV(avifRGBImage * rgb)
{
    // See if the current settings can be accomplished with libyuv, and use it (if possible).

    if (rgb->depth != 8) {
        return AVIF_RESULT_NOT_IMPLEMENTED;
    }

    // libavif uses byte-order when describing pixel formats, such that the R in RGBA is the lowest address,
    // similar to PNG. libyuv orders in word-order, so libavif's RGBA would be referred to in libyuv as ABGR.

    // Order of RGB doesn't matter here.
    if (rgb->format == AVIF_RGB_FORMAT_RGBA || rgb->format == AVIF_RGB_FORMAT_BGRA) {
        if (ARGBAttenuate(rgb->pixels, rgb->rowBytes, rgb->pixels, rgb->rowBytes, rgb->width, rgb->height) != 0) {
            return AVIF_RESULT_REFORMAT_FAILED;
        }
        return AVIF_RESULT_OK;
    }

    return AVIF_RESULT_NOT_IMPLEMENTED;
}

avifResult avifRGBImageUnpremultiplyAlphaLibYUV(avifRGBImage * rgb)
{
    // See if the current settings can be accomplished with libyuv, and use it (if possible).

    if (rgb->depth != 8) {
        return AVIF_RESULT_NOT_IMPLEMENTED;
    }

    // libavif uses byte-order when describing pixel formats, such that the R in RGBA is the lowest address,
    // similar to PNG. libyuv orders in word-order, so libavif's RGBA would be referred to in libyuv as ABGR.

    if (rgb->format == AVIF_RGB_FORMAT_RGBA || rgb->format == AVIF_RGB_FORMAT_BGRA) {
        if (ARGBUnattenuate(rgb->pixels, rgb->rowBytes, rgb->pixels, rgb->rowBytes, rgb->width, rgb->height) != 0) {
            return AVIF_RESULT_REFORMAT_FAILED;
        }
        return AVIF_RESULT_OK;
    }

    return AVIF_RESULT_NOT_IMPLEMENTED;
}

avifResult avifRGBImageToF16LibYUV(avifRGBImage * rgb)
{
    const float scale = 1.0f / ((1 << rgb->depth) - 1);
    const int result = HalfFloatPlane((const uint16_t *)rgb->pixels,
                                      rgb->rowBytes,
                                      (uint16_t *)rgb->pixels,
                                      rgb->rowBytes,
                                      scale,
                                      rgb->width * avifRGBFormatChannelCount(rgb->format),
                                      rgb->height);
    return (result == 0) ? AVIF_RESULT_OK : AVIF_RESULT_INVALID_ARGUMENT;
}

unsigned int avifLibYUVVersion(void)
{
    return (unsigned int)LIBYUV_VERSION;
}

#endif<|MERGE_RESOLUTION|>--- conflicted
+++ resolved
@@ -227,21 +227,13 @@
 static avifResult avifImageYUVToRGBLibYUV8bpc(const avifImage * image,
                                               avifRGBImage * rgb,
                                               const struct YuvConstants * matrixYUV,
-<<<<<<< HEAD
                                               const struct YuvConstants * matrixYVU,
                                               avifConversionFlags flags);
-static avifResult avifImageYUVToRGBLibYUV10bpc(const avifImage * image,
-                                               avifRGBImage * rgb,
-                                               const struct YuvConstants * matrixYUV,
-                                               const struct YuvConstants * matrixYVU,
-                                               avifConversionFlags flags);
-=======
-                                              const struct YuvConstants * matrixYVU);
 static avifResult avifImageYUVToRGBLibYUVHighBitDepth(const avifImage * image,
                                                       avifRGBImage * rgb,
                                                       const struct YuvConstants * matrixYUV,
-                                                      const struct YuvConstants * matrixYVU);
->>>>>>> 1c33cd74
+                                                      const struct YuvConstants * matrixYVU,
+                                                      avifConversionFlags flags);
 
 avifResult avifImageYUVToRGBLibYUV(const avifImage * image, avifRGBImage * rgb, avifConversionFlags flags)
 {
@@ -382,13 +374,8 @@
         return avifImageYUVToRGBLibYUV8bpc(image, rgb, matrixYUV, matrixYVU, flags);
     }
 
-<<<<<<< HEAD
-    if ((image->depth == 10) && (rgb->depth == 8)) {
-        return avifImageYUVToRGBLibYUV10bpc(image, rgb, matrixYUV, matrixYVU, flags);
-=======
     if (((image->depth == 10) || (image->depth == 12)) && (rgb->depth == 8)) {
-        return avifImageYUVToRGBLibYUVHighBitDepth(image, rgb, matrixYUV, matrixYVU);
->>>>>>> 1c33cd74
+        return avifImageYUVToRGBLibYUVHighBitDepth(image, rgb, matrixYUV, matrixYVU, flags);
     }
 
     // This function didn't do anything; use the built-in YUV conversion
@@ -570,18 +557,11 @@
     return AVIF_RESULT_NOT_IMPLEMENTED;
 }
 
-<<<<<<< HEAD
-avifResult avifImageYUVToRGBLibYUV10bpc(const avifImage * image,
-                                        avifRGBImage * rgb,
-                                        const struct YuvConstants * matrixYUV,
-                                        const struct YuvConstants * matrixYVU,
-                                        avifConversionFlags flags)
-=======
 avifResult avifImageYUVToRGBLibYUVHighBitDepth(const avifImage * image,
                                                avifRGBImage * rgb,
                                                const struct YuvConstants * matrixYUV,
-                                               const struct YuvConstants * matrixYVU)
->>>>>>> 1c33cd74
+                                               const struct YuvConstants * matrixYVU,
+                                               avifConversionFlags flags)
 {
     // See if the current settings can be accomplished with libyuv, and use it (if possible).
 
