// Copyright 2019 Joe Drago. All rights reserved.
// SPDX-License-Identifier: BSD-2-Clause

#include "avif/internal.h"

#include <string.h>
#include <time.h>

#define MAX_ASSOCIATIONS 16
struct ipmaArray
{
    uint8_t associations[MAX_ASSOCIATIONS];
    avifBool essential[MAX_ASSOCIATIONS];
    uint8_t count;
};
static void ipmaPush(struct ipmaArray * ipma, uint8_t assoc, avifBool essential)
{
    ipma->associations[ipma->count] = assoc;
    ipma->essential[ipma->count] = essential;
    ++ipma->count;
}

// Used to store offsets in meta boxes which need to point at mdat offsets that
// aren't known yet. When an item's mdat payload is written, all registered fixups
// will have this now-known offset "fixed up".
typedef struct avifOffsetFixup
{
    size_t offset;
} avifOffsetFixup;
AVIF_ARRAY_DECLARE(avifOffsetFixupArray, avifOffsetFixup, fixup);

static const char alphaURN[] = URN_ALPHA0;
static const size_t alphaURNSize = sizeof(alphaURN);

static const char xmpContentType[] = CONTENT_TYPE_XMP;
static const size_t xmpContentTypeSize = sizeof(xmpContentType);

static void writeConfigBox(avifRWStream * s, avifCodecConfigurationBox * cfg);

// ---------------------------------------------------------------------------
// avifCodecEncodeOutput

avifCodecEncodeOutput * avifCodecEncodeOutputCreate(void)
{
    avifCodecEncodeOutput * encodeOutput = (avifCodecEncodeOutput *)avifAlloc(sizeof(avifCodecEncodeOutput));
    memset(encodeOutput, 0, sizeof(avifCodecEncodeOutput));
    avifArrayCreate(&encodeOutput->samples, sizeof(avifEncodeSample), 1);
    return encodeOutput;
}

void avifCodecEncodeOutputAddSample(avifCodecEncodeOutput * encodeOutput, const uint8_t * data, size_t len, avifBool sync)
{
    avifEncodeSample * sample = (avifEncodeSample *)avifArrayPushPtr(&encodeOutput->samples);
    avifRWDataSet(&sample->data, data, len);
    sample->sync = sync;
}

void avifCodecEncodeOutputDestroy(avifCodecEncodeOutput * encodeOutput)
{
    for (uint32_t sampleIndex = 0; sampleIndex < encodeOutput->samples.count; ++sampleIndex) {
        avifRWDataFree(&encodeOutput->samples.sample[sampleIndex].data);
    }
    avifArrayDestroy(&encodeOutput->samples);
    avifFree(encodeOutput);
}

// ---------------------------------------------------------------------------
// avifEncoderItem

// one "item" worth for encoder
typedef struct avifEncoderItem
{
    uint16_t id;
    uint8_t type[4];
    avifCodec * codec;                    // only present on type==av01
    avifCodecEncodeOutput * encodeOutput; // AV1 sample data
    avifRWData metadataPayload;           // Exif/XMP data
    avifCodecConfigurationBox av1C;       // Harvested in avifEncoderFinish(), if encodeOutput has samples
    uint32_t cellIndex;                   // Which row-major cell index corresponds to this item. ignored on non-av01 types
    avifBool alpha;

    const char * infeName;
    size_t infeNameSize;
    const char * infeContentType;
    size_t infeContentTypeSize;
    avifOffsetFixupArray mdatFixups;

    uint16_t irefToID; // if non-zero, make an iref from this id -> irefToID
    const char * irefType;

    uint8_t gridCols; // if non-zero, this is a grid item
    uint8_t gridRows; // if non-zero, this is a grid item

    uint16_t dimgFromID; // if non-zero, make an iref from dimgFromID -> this id

    struct ipmaArray ipma;
} avifEncoderItem;
AVIF_ARRAY_DECLARE(avifEncoderItemArray, avifEncoderItem, item);

// ---------------------------------------------------------------------------
// avifEncoderFrame

typedef struct avifEncoderFrame
{
    uint64_t durationInTimescales;
} avifEncoderFrame;
AVIF_ARRAY_DECLARE(avifEncoderFrameArray, avifEncoderFrame, frame);

// ---------------------------------------------------------------------------
// avifEncoderData

typedef struct avifEncoderData
{
    avifEncoderItemArray items;
    avifEncoderFrameArray frames;
    avifImage * imageMetadata;
    uint16_t lastItemID;
    uint16_t primaryItemID;
    avifBool singleImage; // if true, the AVIF_ADD_IMAGE_FLAG_SINGLE flag was set on the first call to avifEncoderAddImage()
    avifBool alphaPresent;
} avifEncoderData;

static avifEncoderData * avifEncoderDataCreate()
{
    avifEncoderData * data = (avifEncoderData *)avifAlloc(sizeof(avifEncoderData));
    memset(data, 0, sizeof(avifEncoderData));
    data->imageMetadata = avifImageCreateEmpty();
    avifArrayCreate(&data->items, sizeof(avifEncoderItem), 8);
    avifArrayCreate(&data->frames, sizeof(avifEncoderFrame), 1);
    return data;
}

static avifEncoderItem * avifEncoderDataCreateItem(avifEncoderData * data, const char * type, const char * infeName, size_t infeNameSize, int cellIndex)
{
    avifEncoderItem * item = (avifEncoderItem *)avifArrayPushPtr(&data->items);
    ++data->lastItemID;
    item->id = data->lastItemID;
    memcpy(item->type, type, sizeof(item->type));
    item->infeName = infeName;
    item->infeNameSize = infeNameSize;
    item->encodeOutput = avifCodecEncodeOutputCreate();
    item->cellIndex = cellIndex;
    avifArrayCreate(&item->mdatFixups, sizeof(avifOffsetFixup), 4);
    return item;
}

static void avifEncoderDataDestroy(avifEncoderData * data)
{
    for (uint32_t i = 0; i < data->items.count; ++i) {
        avifEncoderItem * item = &data->items.item[i];
        if (item->codec) {
            avifCodecDestroy(item->codec);
        }
        avifCodecEncodeOutputDestroy(item->encodeOutput);
        avifRWDataFree(&item->metadataPayload);
        avifArrayDestroy(&item->mdatFixups);
    }
    avifImageDestroy(data->imageMetadata);
    avifArrayDestroy(&data->items);
    avifArrayDestroy(&data->frames);
    avifFree(data);
}

static void avifEncoderItemAddMdatFixup(avifEncoderItem * item, const avifRWStream * s)
{
    avifOffsetFixup * fixup = (avifOffsetFixup *)avifArrayPushPtr(&item->mdatFixups);
    fixup->offset = avifRWStreamOffset(s);
}

// ---------------------------------------------------------------------------

avifEncoder * avifEncoderCreate(void)
{
    avifEncoder * encoder = (avifEncoder *)avifAlloc(sizeof(avifEncoder));
    memset(encoder, 0, sizeof(avifEncoder));
    encoder->maxThreads = 1;
    encoder->minQuantizer = AVIF_QUANTIZER_LOSSLESS;
    encoder->maxQuantizer = AVIF_QUANTIZER_LOSSLESS;
    encoder->minQuantizerAlpha = AVIF_QUANTIZER_LOSSLESS;
    encoder->maxQuantizerAlpha = AVIF_QUANTIZER_LOSSLESS;
    encoder->tileRowsLog2 = 0;
    encoder->tileColsLog2 = 0;
    encoder->speed = AVIF_SPEED_DEFAULT;
    encoder->keyframeInterval = 0;
    encoder->timescale = 1;
    encoder->data = avifEncoderDataCreate();
    encoder->csOptions = avifCodecSpecificOptionsCreate();
    return encoder;
}

void avifEncoderDestroy(avifEncoder * encoder)
{
    avifCodecSpecificOptionsDestroy(encoder->csOptions);
    avifEncoderDataDestroy(encoder->data);
    avifFree(encoder);
}

void avifEncoderSetCodecSpecificOption(avifEncoder * encoder, const char * key, const char * value)
{
    avifCodecSpecificOptionsSet(encoder->csOptions, key, value);
}

static void avifEncoderWriteColorProperties(avifRWStream * s, const avifImage * imageMetadata, struct ipmaArray * ipma, uint8_t * itemPropertyIndex)
{
    if (imageMetadata->icc.size > 0) {
        avifBoxMarker colr = avifRWStreamWriteBox(s, "colr", AVIF_BOX_SIZE_TBD);
        avifRWStreamWriteChars(s, "prof", 4); // unsigned int(32) colour_type;
        avifRWStreamWrite(s, imageMetadata->icc.data, imageMetadata->icc.size);
        avifRWStreamFinishBox(s, colr);
        if (ipma && itemPropertyIndex) {
            ipmaPush(ipma, ++(*itemPropertyIndex), AVIF_FALSE);
        }
    }

    // HEIF 6.5.5.1, from Amendment 3 allows multiple colr boxes: "at most one for a given value of colour type"
    // Therefore, *always* writing an nclx box, even if an a prof box was already written above.
    avifBoxMarker colr = avifRWStreamWriteBox(s, "colr", AVIF_BOX_SIZE_TBD);
    avifRWStreamWriteChars(s, "nclx", 4);                                            // unsigned int(32) colour_type;
    avifRWStreamWriteU16(s, (uint16_t)imageMetadata->colorPrimaries);                // unsigned int(16) colour_primaries;
    avifRWStreamWriteU16(s, (uint16_t)imageMetadata->transferCharacteristics);       // unsigned int(16) transfer_characteristics;
    avifRWStreamWriteU16(s, (uint16_t)imageMetadata->matrixCoefficients);            // unsigned int(16) matrix_coefficients;
    avifRWStreamWriteU8(s, (imageMetadata->yuvRange == AVIF_RANGE_FULL) ? 0x80 : 0); // unsigned int(1) full_range_flag;
                                                                                     // unsigned int(7) reserved = 0;
    avifRWStreamFinishBox(s, colr);
    if (ipma && itemPropertyIndex) {
        ipmaPush(ipma, ++(*itemPropertyIndex), AVIF_FALSE);
    }

    // Write (Optional) Transformations
    if (imageMetadata->transformFlags & AVIF_TRANSFORM_PASP) {
        avifBoxMarker pasp = avifRWStreamWriteBox(s, "pasp", AVIF_BOX_SIZE_TBD);
        avifRWStreamWriteU32(s, imageMetadata->pasp.hSpacing); // unsigned int(32) hSpacing;
        avifRWStreamWriteU32(s, imageMetadata->pasp.vSpacing); // unsigned int(32) vSpacing;
        avifRWStreamFinishBox(s, pasp);
        if (ipma && itemPropertyIndex) {
            ipmaPush(ipma, ++(*itemPropertyIndex), AVIF_FALSE);
        }
    }
    if (imageMetadata->transformFlags & AVIF_TRANSFORM_CLAP) {
        avifBoxMarker clap = avifRWStreamWriteBox(s, "clap", AVIF_BOX_SIZE_TBD);
        avifRWStreamWriteU32(s, imageMetadata->clap.widthN);    // unsigned int(32) cleanApertureWidthN;
        avifRWStreamWriteU32(s, imageMetadata->clap.widthD);    // unsigned int(32) cleanApertureWidthD;
        avifRWStreamWriteU32(s, imageMetadata->clap.heightN);   // unsigned int(32) cleanApertureHeightN;
        avifRWStreamWriteU32(s, imageMetadata->clap.heightD);   // unsigned int(32) cleanApertureHeightD;
        avifRWStreamWriteU32(s, imageMetadata->clap.horizOffN); // unsigned int(32) horizOffN;
        avifRWStreamWriteU32(s, imageMetadata->clap.horizOffD); // unsigned int(32) horizOffD;
        avifRWStreamWriteU32(s, imageMetadata->clap.vertOffN);  // unsigned int(32) vertOffN;
        avifRWStreamWriteU32(s, imageMetadata->clap.vertOffD);  // unsigned int(32) vertOffD;
        avifRWStreamFinishBox(s, clap);
        if (ipma && itemPropertyIndex) {
            ipmaPush(ipma, ++(*itemPropertyIndex), AVIF_TRUE);
        }
    }
    if (imageMetadata->transformFlags & AVIF_TRANSFORM_IROT) {
        avifBoxMarker irot = avifRWStreamWriteBox(s, "irot", AVIF_BOX_SIZE_TBD);
        uint8_t angle = imageMetadata->irot.angle & 0x3;
        avifRWStreamWrite(s, &angle, 1); // unsigned int (6) reserved = 0; unsigned int (2) angle;
        avifRWStreamFinishBox(s, irot);
        if (ipma && itemPropertyIndex) {
            ipmaPush(ipma, ++(*itemPropertyIndex), AVIF_TRUE);
        }
    }
    if (imageMetadata->transformFlags & AVIF_TRANSFORM_IMIR) {
        avifBoxMarker imir = avifRWStreamWriteBox(s, "imir", AVIF_BOX_SIZE_TBD);
        uint8_t axis = imageMetadata->imir.axis & 0x1;
        avifRWStreamWrite(s, &axis, 1); // unsigned int (7) reserved = 0; unsigned int (1) axis;
        avifRWStreamFinishBox(s, imir);
        if (ipma && itemPropertyIndex) {
            ipmaPush(ipma, ++(*itemPropertyIndex), AVIF_TRUE);
        }
    }
}

// Write unassociated metadata items (EXIF, XMP) to a small meta box inside of a trak box.
// These items are implicitly associated with the track they are contained within.
static void avifEncoderWriteTrackMetaBox(avifEncoder * encoder, avifRWStream * s)
{
    // Count how many non-av01 items (such as EXIF/XMP) are being written
    uint32_t metadataItemCount = 0;
    for (uint32_t itemIndex = 0; itemIndex < encoder->data->items.count; ++itemIndex) {
        avifEncoderItem * item = &encoder->data->items.item[itemIndex];
        if (memcmp(item->type, "av01", 4) != 0) {
            ++metadataItemCount;
        }
    }
    if (metadataItemCount == 0) {
        // Don't even bother writing the trak meta box
        return;
    }

    avifBoxMarker meta = avifRWStreamWriteFullBox(s, "meta", AVIF_BOX_SIZE_TBD, 0, 0);

    avifBoxMarker hdlr = avifRWStreamWriteFullBox(s, "hdlr", AVIF_BOX_SIZE_TBD, 0, 0);
    avifRWStreamWriteU32(s, 0);              // unsigned int(32) pre_defined = 0;
    avifRWStreamWriteChars(s, "pict", 4);    // unsigned int(32) handler_type;
    avifRWStreamWriteZeros(s, 12);           // const unsigned int(32)[3] reserved = 0;
    avifRWStreamWriteChars(s, "libavif", 8); // string name; (writing null terminator)
    avifRWStreamFinishBox(s, hdlr);

    avifBoxMarker iloc = avifRWStreamWriteFullBox(s, "iloc", AVIF_BOX_SIZE_TBD, 0, 0);
    uint8_t offsetSizeAndLengthSize = (4 << 4) + (4 << 0); // unsigned int(4) offset_size;
                                                           // unsigned int(4) length_size;
    avifRWStreamWrite(s, &offsetSizeAndLengthSize, 1);     //
    avifRWStreamWriteZeros(s, 1);                          // unsigned int(4) base_offset_size;
                                                           // unsigned int(4) reserved;
    avifRWStreamWriteU16(s, (uint16_t)metadataItemCount);  // unsigned int(16) item_count;
    for (uint32_t trakItemIndex = 0; trakItemIndex < encoder->data->items.count; ++trakItemIndex) {
        avifEncoderItem * item = &encoder->data->items.item[trakItemIndex];
        if (memcmp(item->type, "av01", 4) == 0) {
            // Skip over all non-metadata items
            continue;
        }

        avifRWStreamWriteU16(s, item->id);                             // unsigned int(16) item_ID;
        avifRWStreamWriteU16(s, 0);                                    // unsigned int(16) data_reference_index;
        avifRWStreamWriteU16(s, 1);                                    // unsigned int(16) extent_count;
        avifEncoderItemAddMdatFixup(item, s);                          //
        avifRWStreamWriteU32(s, 0 /* set later */);                    // unsigned int(offset_size*8) extent_offset;
        avifRWStreamWriteU32(s, (uint32_t)item->metadataPayload.size); // unsigned int(length_size*8) extent_length;
    }
    avifRWStreamFinishBox(s, iloc);

    avifBoxMarker iinf = avifRWStreamWriteFullBox(s, "iinf", AVIF_BOX_SIZE_TBD, 0, 0);
    avifRWStreamWriteU16(s, (uint16_t)metadataItemCount); //  unsigned int(16) entry_count;
    for (uint32_t trakItemIndex = 0; trakItemIndex < encoder->data->items.count; ++trakItemIndex) {
        avifEncoderItem * item = &encoder->data->items.item[trakItemIndex];
        if (memcmp(item->type, "av01", 4) == 0) {
            continue;
        }

        avifBoxMarker infe = avifRWStreamWriteFullBox(s, "infe", AVIF_BOX_SIZE_TBD, 2, 0);
        avifRWStreamWriteU16(s, item->id);                             // unsigned int(16) item_ID;
        avifRWStreamWriteU16(s, 0);                                    // unsigned int(16) item_protection_index;
        avifRWStreamWrite(s, item->type, 4);                           // unsigned int(32) item_type;
        avifRWStreamWriteChars(s, item->infeName, item->infeNameSize); // string item_name; (writing null terminator)
        if (item->infeContentType && item->infeContentTypeSize) {      // string content_type; (writing null terminator)
            avifRWStreamWriteChars(s, item->infeContentType, item->infeContentTypeSize);
        }
        avifRWStreamFinishBox(s, infe);
    }
    avifRWStreamFinishBox(s, iinf);

    avifRWStreamFinishBox(s, meta);
}

static void avifWriteGridPayload(avifRWData * data, uint8_t gridCols, uint8_t gridRows, const avifImage * firstCell)
{
    // ISO/IEC 23008-12 6.6.2.3.2
    // aligned(8) class ImageGrid {
    //     unsigned int(8) version = 0;
    //     unsigned int(8) flags;
    //     FieldLength = ((flags & 1) + 1) * 16;
    //     unsigned int(8) rows_minus_one;
    //     unsigned int(8) columns_minus_one;
    //     unsigned int(FieldLength) output_width;
    //     unsigned int(FieldLength) output_height;
    // }

    uint32_t gridWidth = firstCell->width * gridCols;
    uint32_t gridHeight = firstCell->height * gridRows;
    uint8_t gridFlags = ((gridWidth > 65535) || (gridHeight > 65535)) ? 1 : 0;

    avifRWStream s;
    avifRWStreamStart(&s, data);
    avifRWStreamWriteU8(&s, 0);                     // unsigned int(8) version = 0;
    avifRWStreamWriteU8(&s, gridFlags);             // unsigned int(8) flags;
    avifRWStreamWriteU8(&s, (uint8_t)gridRows - 1); // unsigned int(8) rows_minus_one;
    avifRWStreamWriteU8(&s, (uint8_t)gridCols - 1); // unsigned int(8) columns_minus_one;
    if (gridFlags & 1) {
        avifRWStreamWriteU32(&s, gridWidth);  // unsigned int(FieldLength) output_width;
        avifRWStreamWriteU32(&s, gridHeight); // unsigned int(FieldLength) output_height;
    } else {
        uint16_t tmpWidth = (uint16_t)gridWidth;
        uint16_t tmpHeight = (uint16_t)gridHeight;
        avifRWStreamWriteU16(&s, tmpWidth);  // unsigned int(FieldLength) output_width;
        avifRWStreamWriteU16(&s, tmpHeight); // unsigned int(FieldLength) output_height;
    }
    avifRWStreamFinishWrite(&s);
}

static avifResult avifEncoderAddImageInternal(avifEncoder * encoder,
                                              uint8_t gridCols,
                                              uint8_t gridRows,
                                              const avifImage ** cellImages,
                                              uint64_t durationInTimescales,
                                              uint32_t addImageFlags)
{
    // -----------------------------------------------------------------------
    // Verify encoding is possible

    if (!avifCodecName(encoder->codecChoice, AVIF_CODEC_FLAG_CAN_ENCODE)) {
        return AVIF_RESULT_NO_CODEC_AVAILABLE;
    }

    // -----------------------------------------------------------------------
    // Validate images

    const uint32_t cellCount = gridCols * gridRows;
    if (cellCount == 0) {
        return AVIF_RESULT_INVALID_ARGUMENT;
    }

    const avifImage * firstCell = cellImages[0];
    if ((cellCount > 1) && ((firstCell->width < 64) || (firstCell->height < 64))) {
        return AVIF_RESULT_INVALID_IMAGE_GRID;
    }

    for (uint32_t cellIndex = 0; cellIndex < cellCount; ++cellIndex) {
        const avifImage * cellImage = cellImages[cellIndex];
        if ((cellImage->depth != 8) && (cellImage->depth != 10) && (cellImage->depth != 12)) {
            return AVIF_RESULT_UNSUPPORTED_DEPTH;
        }

        if ((cellImage->depth != firstCell->depth) || (cellImage->width != firstCell->width) ||
            (cellImage->height != firstCell->height) || (!!cellImage->alphaPlane != !!firstCell->alphaPlane)) {
            return AVIF_RESULT_INVALID_IMAGE_GRID;
        }

        if (!cellImage->width || !cellImage->height || !cellImage->yuvPlanes[AVIF_CHAN_Y]) {
            return AVIF_RESULT_NO_CONTENT;
        }

        if (cellImage->yuvFormat == AVIF_PIXEL_FORMAT_NONE) {
            return AVIF_RESULT_NO_YUV_FORMAT_SELECTED;
        }
    }

    // -----------------------------------------------------------------------
    // Validate flags

    if (encoder->data->singleImage) {
        // The previous call to avifEncoderAddImage() set AVIF_ADD_IMAGE_FLAG_SINGLE.
        // avifEncoderAddImage() cannot be called again for this encode.
        return AVIF_RESULT_ENCODE_COLOR_FAILED;
    }

    if (addImageFlags & AVIF_ADD_IMAGE_FLAG_SINGLE) {
        encoder->data->singleImage = AVIF_TRUE;

        if (encoder->data->items.count > 0) {
            // AVIF_ADD_IMAGE_FLAG_SINGLE may only be set on the first and only image.
            return AVIF_RESULT_INVALID_ARGUMENT;
        }
    }

    // -----------------------------------------------------------------------

    if (durationInTimescales == 0) {
        durationInTimescales = 1;
    }

    if (encoder->data->items.count == 0) {
        // Make a copy of the first image's metadata (sans pixels) for future writing/validation
        avifImageCopy(encoder->data->imageMetadata, firstCell, 0);

        // Prepare all AV1 items

        uint16_t gridColorID = 0;
        if (cellCount > 1) {
            avifEncoderItem * gridColorItem = avifEncoderDataCreateItem(encoder->data, "grid", "Color", 6, 0);
            avifWriteGridPayload(&gridColorItem->metadataPayload, gridCols, gridRows, firstCell);
            gridColorItem->gridCols = gridCols;
            gridColorItem->gridRows = gridRows;

            gridColorID = gridColorItem->id;
            encoder->data->primaryItemID = gridColorID;
        }

<<<<<<< HEAD
        avifBool needsAlpha = (image->alphaPlane != NULL && image->alphaRowBytes);
=======
        for (uint32_t cellIndex = 0; cellIndex < cellCount; ++cellIndex) {
            avifEncoderItem * item = avifEncoderDataCreateItem(encoder->data, "av01", "Color", 6, cellIndex);
            item->codec = avifCodecCreate(encoder->codecChoice, AVIF_CODEC_FLAG_CAN_ENCODE);
            if (!item->codec) {
                // Just bail out early, we're not surviving this function without an encoder compiled in
                return AVIF_RESULT_NO_CODEC_AVAILABLE;
            }
            item->codec->csOptions = encoder->csOptions;

            if (gridColorID) {
                item->dimgFromID = gridColorID;
            } else if (!encoder->data->primaryItemID) {
                encoder->data->primaryItemID = item->id;
            }
        }

        encoder->data->alphaPresent = (firstCell->alphaPlane != NULL);
>>>>>>> f3dd8f60
        if (addImageFlags & AVIF_ADD_IMAGE_FLAG_SINGLE) {
            // If encoding a single image in which the alpha plane exists but is entirely opaque,
            // simply skip writing an alpha AV1 payload entirely, as it'll be interpreted as opaque
            // and is less bytes.
            //
            // However, if encoding an image sequence, the first frame's alpha plane being entirely
            // opaque could be a false positive for removing the alpha AV1 payload, as it might simply
            // be a fade out later in the sequence. This is why we only check it if we are encoding a
            // single image.

<<<<<<< HEAD
            avifAlphaParams params;

            params.width = image->width;
            params.height = image->height;
            params.srcDepth = image->depth;
            params.srcRange = image->alphaRange;
            params.srcPlane = image->alphaPlane;
            params.srcRowBytes = image->alphaRowBytes;
            params.srcOffsetBytes = 0;
            params.srcPixelBytes = avifImageUsesU16(image) ? 2 : 1;

            needsAlpha = !avifCheckAlphaOpaque(&params);
=======
            encoder->data->alphaPresent = AVIF_FALSE;
            for (uint32_t cellIndex = 0; cellIndex < cellCount; ++cellIndex) {
                const avifImage * cellImage = cellImages[cellIndex];
                if (!avifImageIsOpaque(cellImage)) {
                    encoder->data->alphaPresent = AVIF_TRUE;
                    break;
                }
            }
>>>>>>> f3dd8f60
        }

        if (encoder->data->alphaPresent) {
            uint16_t gridAlphaID = 0;
            if (cellCount > 1) {
                avifEncoderItem * gridAlphaItem = avifEncoderDataCreateItem(encoder->data, "grid", "Alpha", 6, 0);
                avifWriteGridPayload(&gridAlphaItem->metadataPayload, gridCols, gridRows, firstCell);
                gridAlphaItem->alpha = AVIF_TRUE;
                gridAlphaItem->irefToID = encoder->data->primaryItemID;
                gridAlphaItem->irefType = "auxl";
                gridAlphaID = gridAlphaItem->id;
            }

            for (uint32_t cellIndex = 0; cellIndex < cellCount; ++cellIndex) {
                avifEncoderItem * item = avifEncoderDataCreateItem(encoder->data, "av01", "Alpha", 6, 0);
                item->codec = avifCodecCreate(encoder->codecChoice, AVIF_CODEC_FLAG_CAN_ENCODE);
                if (!item->codec) {
                    return AVIF_RESULT_NO_CODEC_AVAILABLE;
                }
                item->codec->csOptions = encoder->csOptions;
                item->alpha = AVIF_TRUE;

                if (gridAlphaID) {
                    item->dimgFromID = gridAlphaID;
                } else {
                    item->irefToID = encoder->data->primaryItemID;
                    item->irefType = "auxl";
                }
            }
        }

        // -----------------------------------------------------------------------
        // Create metadata items (Exif, XMP)

        if (firstCell->exif.size > 0) {
            // Validate Exif payload (if any) and find TIFF header offset
            uint32_t exifTiffHeaderOffset = 0;
            if (firstCell->exif.size < 4) {
                // Can't even fit the TIFF header, something is wrong
                return AVIF_RESULT_INVALID_EXIF_PAYLOAD;
            }

            const uint8_t tiffHeaderBE[4] = { 'M', 'M', 0, 42 };
            const uint8_t tiffHeaderLE[4] = { 'I', 'I', 42, 0 };
            for (; exifTiffHeaderOffset < (firstCell->exif.size - 4); ++exifTiffHeaderOffset) {
                if (!memcmp(&firstCell->exif.data[exifTiffHeaderOffset], tiffHeaderBE, sizeof(tiffHeaderBE))) {
                    break;
                }
                if (!memcmp(&firstCell->exif.data[exifTiffHeaderOffset], tiffHeaderLE, sizeof(tiffHeaderLE))) {
                    break;
                }
            }

            if (exifTiffHeaderOffset >= firstCell->exif.size - 4) {
                // Couldn't find the TIFF header
                return AVIF_RESULT_INVALID_EXIF_PAYLOAD;
            }

            avifEncoderItem * exifItem = avifEncoderDataCreateItem(encoder->data, "Exif", "Exif", 5, 0);
            exifItem->irefToID = encoder->data->primaryItemID;
            exifItem->irefType = "cdsc";

            avifRWDataRealloc(&exifItem->metadataPayload, sizeof(uint32_t) + firstCell->exif.size);
            exifTiffHeaderOffset = avifHTONL(exifTiffHeaderOffset);
            memcpy(exifItem->metadataPayload.data, &exifTiffHeaderOffset, sizeof(uint32_t));
            memcpy(exifItem->metadataPayload.data + sizeof(uint32_t), firstCell->exif.data, firstCell->exif.size);
        }

        if (firstCell->xmp.size > 0) {
            avifEncoderItem * xmpItem = avifEncoderDataCreateItem(encoder->data, "mime", "XMP", 4, 0);
            xmpItem->irefToID = encoder->data->primaryItemID;
            xmpItem->irefType = "cdsc";

            xmpItem->infeContentType = xmpContentType;
            xmpItem->infeContentTypeSize = xmpContentTypeSize;
            avifRWDataSet(&xmpItem->metadataPayload, firstCell->xmp.data, firstCell->xmp.size);
        }
    } else {
        // Another frame in an image sequence

        if (encoder->data->alphaPresent) {
            for (uint32_t cellIndex = 0; cellIndex < cellCount; ++cellIndex) {
                const avifImage * cellImage = cellImages[cellIndex];
                if (!cellImage->alphaPlane) {
                    // If the first image in the sequence had an alpha plane (even if fully opaque), all
                    // subsequence images must have alpha as well.
                    return AVIF_RESULT_ENCODE_ALPHA_FAILED;
                }
            }
        }
    }

    // -----------------------------------------------------------------------
    // Encode AV1 OBUs

    if (encoder->keyframeInterval && ((encoder->data->frames.count % encoder->keyframeInterval) == 0)) {
        addImageFlags |= AVIF_ADD_IMAGE_FLAG_FORCE_KEYFRAME;
    }

    for (uint32_t itemIndex = 0; itemIndex < encoder->data->items.count; ++itemIndex) {
        avifEncoderItem * item = &encoder->data->items.item[itemIndex];
        if (item->codec) {
            const avifImage * cellImage = cellImages[item->cellIndex];
            avifResult encodeResult =
                item->codec->encodeImage(item->codec, encoder, cellImage, item->alpha, addImageFlags, item->encodeOutput);
            if (encodeResult == AVIF_RESULT_UNKNOWN_ERROR) {
                encodeResult = item->alpha ? AVIF_RESULT_ENCODE_ALPHA_FAILED : AVIF_RESULT_ENCODE_COLOR_FAILED;
            }
            if (encodeResult != AVIF_RESULT_OK) {
                return encodeResult;
            }
        }
    }

    avifEncoderFrame * frame = (avifEncoderFrame *)avifArrayPushPtr(&encoder->data->frames);
    frame->durationInTimescales = durationInTimescales;
    return AVIF_RESULT_OK;
}

avifResult avifEncoderAddImage(avifEncoder * encoder, const avifImage * image, uint64_t durationInTimescales, uint32_t addImageFlags)
{
    return avifEncoderAddImageInternal(encoder, 1, 1, &image, durationInTimescales, addImageFlags);
}

avifResult avifEncoderAddImageGrid(avifEncoder * encoder, uint8_t gridCols, uint8_t gridRows, const avifImage ** cellImages, uint32_t addImageFlags)
{
    return avifEncoderAddImageInternal(
        encoder, gridCols, gridRows, cellImages, 1, addImageFlags | AVIF_ADD_IMAGE_FLAG_SINGLE); // only single image grids are supported
}

size_t avifEncoderFindExistingChunk(avifRWStream * s, size_t mdatStartOffset, const uint8_t * data, size_t size)
{
    const size_t mdatCurrentOffset = avifRWStreamOffset(s);
    const size_t mdatSearchSize = mdatCurrentOffset - mdatStartOffset;
    if (mdatSearchSize < size) {
        return 0;
    }
    const size_t mdatEndSearchOffset = mdatStartOffset + (mdatSearchSize - size);
    for (size_t searchOffset = mdatStartOffset; searchOffset <= mdatEndSearchOffset; ++searchOffset) {
        if (!memcmp(data, &s->raw->data[searchOffset], size)) {
            return searchOffset;
        }
    }
    return 0;
}

avifResult avifEncoderFinish(avifEncoder * encoder, avifRWData * output)
{
    if (encoder->data->items.count == 0) {
        return AVIF_RESULT_NO_CONTENT;
    }

    // -----------------------------------------------------------------------
    // Finish up AV1 encoding

    for (uint32_t itemIndex = 0; itemIndex < encoder->data->items.count; ++itemIndex) {
        avifEncoderItem * item = &encoder->data->items.item[itemIndex];
        if (item->codec) {
            if (!item->codec->encodeFinish(item->codec, item->encodeOutput)) {
                return item->alpha ? AVIF_RESULT_ENCODE_ALPHA_FAILED : AVIF_RESULT_ENCODE_COLOR_FAILED;
            }

            if (item->encodeOutput->samples.count != encoder->data->frames.count) {
                return item->alpha ? AVIF_RESULT_ENCODE_ALPHA_FAILED : AVIF_RESULT_ENCODE_COLOR_FAILED;
            }
        }
    }

    // -----------------------------------------------------------------------
    // Harvest av1C properties from AV1 sequence headers

    for (uint32_t itemIndex = 0; itemIndex < encoder->data->items.count; ++itemIndex) {
        avifEncoderItem * item = &encoder->data->items.item[itemIndex];
        if (item->encodeOutput->samples.count > 0) {
            const avifEncodeSample * firstSample = &item->encodeOutput->samples.sample[0];
            avifSequenceHeader sequenceHeader;
            if (avifSequenceHeaderParse(&sequenceHeader, (const avifROData *)&firstSample->data)) {
                memcpy(&item->av1C, &sequenceHeader.av1C, sizeof(avifCodecConfigurationBox));
            } else {
                // This must be an invalid AV1 payload
                return item->alpha ? AVIF_RESULT_ENCODE_ALPHA_FAILED : AVIF_RESULT_ENCODE_COLOR_FAILED;
            }
        }
    }

    // -----------------------------------------------------------------------
    // Begin write stream

    const avifImage * imageMetadata = encoder->data->imageMetadata;
    // The epoch for creation_time and modification_time is midnight, Jan. 1,
    // 1904, in UTC time. Add the number of seconds between that epoch and the
    // Unix epoch.
    uint64_t now = (uint64_t)time(NULL) + 2082844800;

    avifRWStream s;
    avifRWStreamStart(&s, output);

    // -----------------------------------------------------------------------
    // Write ftyp

    const char * majorBrand = "avif";
    if (encoder->data->frames.count > 1) {
        majorBrand = "avis";
    }

    avifBoxMarker ftyp = avifRWStreamWriteBox(&s, "ftyp", AVIF_BOX_SIZE_TBD);
    avifRWStreamWriteChars(&s, majorBrand, 4);                             // unsigned int(32) major_brand;
    avifRWStreamWriteU32(&s, 0);                                           // unsigned int(32) minor_version;
    avifRWStreamWriteChars(&s, "avif", 4);                                 // unsigned int(32) compatible_brands[];
    if (encoder->data->frames.count > 1) {                                 //
        avifRWStreamWriteChars(&s, "avis", 4);                             // ... compatible_brands[]
        avifRWStreamWriteChars(&s, "msf1", 4);                             // ... compatible_brands[]
    }                                                                      //
    avifRWStreamWriteChars(&s, "mif1", 4);                                 // ... compatible_brands[]
    avifRWStreamWriteChars(&s, "miaf", 4);                                 // ... compatible_brands[]
    if ((imageMetadata->depth == 8) || (imageMetadata->depth == 10)) {     //
        if (imageMetadata->yuvFormat == AVIF_PIXEL_FORMAT_YUV420) {        //
            avifRWStreamWriteChars(&s, "MA1B", 4);                         // ... compatible_brands[]
        } else if (imageMetadata->yuvFormat == AVIF_PIXEL_FORMAT_YUV444) { //
            avifRWStreamWriteChars(&s, "MA1A", 4);                         // ... compatible_brands[]
        }
    }
    avifRWStreamFinishBox(&s, ftyp);

    // -----------------------------------------------------------------------
    // Start meta

    avifBoxMarker meta = avifRWStreamWriteFullBox(&s, "meta", AVIF_BOX_SIZE_TBD, 0, 0);

    // -----------------------------------------------------------------------
    // Write hdlr

    avifBoxMarker hdlr = avifRWStreamWriteFullBox(&s, "hdlr", AVIF_BOX_SIZE_TBD, 0, 0);
    avifRWStreamWriteU32(&s, 0);              // unsigned int(32) pre_defined = 0;
    avifRWStreamWriteChars(&s, "pict", 4);    // unsigned int(32) handler_type;
    avifRWStreamWriteZeros(&s, 12);           // const unsigned int(32)[3] reserved = 0;
    avifRWStreamWriteChars(&s, "libavif", 8); // string name; (writing null terminator)
    avifRWStreamFinishBox(&s, hdlr);

    // -----------------------------------------------------------------------
    // Write pitm

    if (encoder->data->primaryItemID != 0) {
        avifRWStreamWriteFullBox(&s, "pitm", sizeof(uint16_t), 0, 0);
        avifRWStreamWriteU16(&s, encoder->data->primaryItemID); //  unsigned int(16) item_ID;
    }

    // -----------------------------------------------------------------------
    // Write iloc

    avifBoxMarker iloc = avifRWStreamWriteFullBox(&s, "iloc", AVIF_BOX_SIZE_TBD, 0, 0);

    uint8_t offsetSizeAndLengthSize = (4 << 4) + (4 << 0);          // unsigned int(4) offset_size;
                                                                    // unsigned int(4) length_size;
    avifRWStreamWrite(&s, &offsetSizeAndLengthSize, 1);             //
    avifRWStreamWriteZeros(&s, 1);                                  // unsigned int(4) base_offset_size;
                                                                    // unsigned int(4) reserved;
    avifRWStreamWriteU16(&s, (uint16_t)encoder->data->items.count); // unsigned int(16) item_count;

    for (uint32_t itemIndex = 0; itemIndex < encoder->data->items.count; ++itemIndex) {
        avifEncoderItem * item = &encoder->data->items.item[itemIndex];

        uint32_t contentSize = (uint32_t)item->metadataPayload.size;
        if (item->encodeOutput->samples.count > 0) {
            // This is choosing sample 0's size as there are two cases here:
            // * This is a single image, in which case this is correct
            // * This is an image sequence, but this file should still be a valid single-image avif,
            //   so there must still be a primary item pointing at a sync sample. Since the first
            //   frame of the image sequence is guaranteed to be a sync sample, it is chosen here.
            //
            // TODO: Offer the ability for a user to specify which frame in the sequence should
            //       become the primary item's image, and force that frame to be a keyframe.
            contentSize = (uint32_t)item->encodeOutput->samples.sample[0].data.size;
        }

        avifRWStreamWriteU16(&s, item->id);              // unsigned int(16) item_ID;
        avifRWStreamWriteU16(&s, 0);                     // unsigned int(16) data_reference_index;
        avifRWStreamWriteU16(&s, 1);                     // unsigned int(16) extent_count;
        avifEncoderItemAddMdatFixup(item, &s);           //
        avifRWStreamWriteU32(&s, 0 /* set later */);     // unsigned int(offset_size*8) extent_offset;
        avifRWStreamWriteU32(&s, (uint32_t)contentSize); // unsigned int(length_size*8) extent_length;
    }

    avifRWStreamFinishBox(&s, iloc);

    // -----------------------------------------------------------------------
    // Write iinf

    avifBoxMarker iinf = avifRWStreamWriteFullBox(&s, "iinf", AVIF_BOX_SIZE_TBD, 0, 0);
    avifRWStreamWriteU16(&s, (uint16_t)encoder->data->items.count); //  unsigned int(16) entry_count;

    for (uint32_t itemIndex = 0; itemIndex < encoder->data->items.count; ++itemIndex) {
        avifEncoderItem * item = &encoder->data->items.item[itemIndex];

        avifBoxMarker infe = avifRWStreamWriteFullBox(&s, "infe", AVIF_BOX_SIZE_TBD, 2, 0);
        avifRWStreamWriteU16(&s, item->id);                             // unsigned int(16) item_ID;
        avifRWStreamWriteU16(&s, 0);                                    // unsigned int(16) item_protection_index;
        avifRWStreamWrite(&s, item->type, 4);                           // unsigned int(32) item_type;
        avifRWStreamWriteChars(&s, item->infeName, item->infeNameSize); // string item_name; (writing null terminator)
        if (item->infeContentType && item->infeContentTypeSize) {       // string content_type; (writing null terminator)
            avifRWStreamWriteChars(&s, item->infeContentType, item->infeContentTypeSize);
        }
        avifRWStreamFinishBox(&s, infe);
    }

    avifRWStreamFinishBox(&s, iinf);

    // -----------------------------------------------------------------------
    // Write iref boxes

    avifBoxMarker iref = 0;
    for (uint32_t itemIndex = 0; itemIndex < encoder->data->items.count; ++itemIndex) {
        avifEncoderItem * item = &encoder->data->items.item[itemIndex];

        // Count how many other items refer to this item with dimgFromID
        uint16_t dimgCount = 0;
        for (uint32_t dimgIndex = 0; dimgIndex < encoder->data->items.count; ++dimgIndex) {
            avifEncoderItem * dimgItem = &encoder->data->items.item[dimgIndex];
            if (dimgItem->dimgFromID == item->id) {
                ++dimgCount;
            }
        }

        if (dimgCount > 0) {
            if (!iref) {
                iref = avifRWStreamWriteFullBox(&s, "iref", AVIF_BOX_SIZE_TBD, 0, 0);
            }
            avifBoxMarker refType = avifRWStreamWriteBox(&s, "dimg", AVIF_BOX_SIZE_TBD);
            avifRWStreamWriteU16(&s, item->id);  // unsigned int(16) from_item_ID;
            avifRWStreamWriteU16(&s, dimgCount); // unsigned int(16) reference_count;
            for (uint32_t dimgIndex = 0; dimgIndex < encoder->data->items.count; ++dimgIndex) {
                avifEncoderItem * dimgItem = &encoder->data->items.item[dimgIndex];
                if (dimgItem->dimgFromID == item->id) {
                    avifRWStreamWriteU16(&s, dimgItem->id); // unsigned int(16) to_item_ID;
                }
            }
            avifRWStreamFinishBox(&s, refType);
        }

        if (item->irefToID != 0) {
            if (!iref) {
                iref = avifRWStreamWriteFullBox(&s, "iref", AVIF_BOX_SIZE_TBD, 0, 0);
            }
            avifBoxMarker refType = avifRWStreamWriteBox(&s, item->irefType, AVIF_BOX_SIZE_TBD);
            avifRWStreamWriteU16(&s, item->id);       // unsigned int(16) from_item_ID;
            avifRWStreamWriteU16(&s, 1);              // unsigned int(16) reference_count;
            avifRWStreamWriteU16(&s, item->irefToID); // unsigned int(16) to_item_ID;
            avifRWStreamFinishBox(&s, refType);
        }
    }
    if (iref) {
        avifRWStreamFinishBox(&s, iref);
    }

    // -----------------------------------------------------------------------
    // Write iprp -> ipco/ipma

    avifBoxMarker iprp = avifRWStreamWriteBox(&s, "iprp", AVIF_BOX_SIZE_TBD);

    uint8_t itemPropertyIndex = 0;
    avifBoxMarker ipco = avifRWStreamWriteBox(&s, "ipco", AVIF_BOX_SIZE_TBD);
    for (uint32_t itemIndex = 0; itemIndex < encoder->data->items.count; ++itemIndex) {
        avifEncoderItem * item = &encoder->data->items.item[itemIndex];
        const avifBool isGrid = (item->gridCols > 0);
        memset(&item->ipma, 0, sizeof(item->ipma));
        uint32_t imageWidth = imageMetadata->width;
        uint32_t imageHeight = imageMetadata->height;
        if (!item->codec && !isGrid) {
            // No ipma to write for this item
            continue;
        }

        if (item->dimgFromID) {
            // All image cells from a grid should share the exact same properties, so see if we've
            // already written properties out for another cell in this grid, and if so, just steal
            // their ipma and move on. This is a sneaky way to provide iprp deduplication.

            avifBool foundPreviousCell = AVIF_FALSE;
            for (uint32_t dedupIndex = 0; dedupIndex < itemIndex; ++dedupIndex) {
                avifEncoderItem * dedupItem = &encoder->data->items.item[dedupIndex];
                if (item->dimgFromID == dedupItem->dimgFromID) {
                    // We've already written dedup's items out. Steal their ipma indices and move on!
                    memcpy(&item->ipma, &dedupItem->ipma, sizeof(struct ipmaArray));
                    foundPreviousCell = AVIF_TRUE;
                    break;
                }
            }
            if (foundPreviousCell) {
                continue;
            }
        }

        if (isGrid) {
            imageWidth = imageMetadata->width * item->gridCols;
            imageHeight = imageMetadata->height * item->gridRows;
        }

        // Properties all av01 items need

        avifBoxMarker ispe = avifRWStreamWriteFullBox(&s, "ispe", AVIF_BOX_SIZE_TBD, 0, 0);
        avifRWStreamWriteU32(&s, imageWidth);  // unsigned int(32) image_width;
        avifRWStreamWriteU32(&s, imageHeight); // unsigned int(32) image_height;
        avifRWStreamFinishBox(&s, ispe);
        ipmaPush(&item->ipma, ++itemPropertyIndex, AVIF_FALSE); // ipma is 1-indexed, doing this afterwards is correct

        uint8_t channelCount = (item->alpha || (imageMetadata->yuvFormat == AVIF_PIXEL_FORMAT_YUV400)) ? 1 : 3;
        avifBoxMarker pixi = avifRWStreamWriteFullBox(&s, "pixi", AVIF_BOX_SIZE_TBD, 0, 0);
        avifRWStreamWriteU8(&s, channelCount); // unsigned int (8) num_channels;
        for (uint8_t chan = 0; chan < channelCount; ++chan) {
            avifRWStreamWriteU8(&s, (uint8_t)imageMetadata->depth); // unsigned int (8) bits_per_channel;
        }
        avifRWStreamFinishBox(&s, pixi);
        ipmaPush(&item->ipma, ++itemPropertyIndex, AVIF_FALSE);

        if (item->codec) {
            writeConfigBox(&s, &item->av1C);
            ipmaPush(&item->ipma, ++itemPropertyIndex, AVIF_TRUE);
        }

        if (item->alpha) {
            // Alpha specific properties

            avifBoxMarker auxC = avifRWStreamWriteFullBox(&s, "auxC", AVIF_BOX_SIZE_TBD, 0, 0);
            avifRWStreamWriteChars(&s, alphaURN, alphaURNSize); //  string aux_type;
            avifRWStreamFinishBox(&s, auxC);
            ipmaPush(&item->ipma, ++itemPropertyIndex, AVIF_FALSE);
        } else {
            // Color specific properties

            avifEncoderWriteColorProperties(&s, imageMetadata, &item->ipma, &itemPropertyIndex);
        }
    }
    avifRWStreamFinishBox(&s, ipco);

    avifBoxMarker ipma = avifRWStreamWriteFullBox(&s, "ipma", AVIF_BOX_SIZE_TBD, 0, 0);
    {
        int ipmaCount = 0;
        for (uint32_t itemIndex = 0; itemIndex < encoder->data->items.count; ++itemIndex) {
            avifEncoderItem * item = &encoder->data->items.item[itemIndex];
            if (item->ipma.count > 0) {
                ++ipmaCount;
            }
        }
        avifRWStreamWriteU32(&s, ipmaCount); // unsigned int(32) entry_count;

        for (uint32_t itemIndex = 0; itemIndex < encoder->data->items.count; ++itemIndex) {
            avifEncoderItem * item = &encoder->data->items.item[itemIndex];
            if (item->ipma.count == 0) {
                continue;
            }

            avifRWStreamWriteU16(&s, item->id);          // unsigned int(16) item_ID;
            avifRWStreamWriteU8(&s, item->ipma.count);   // unsigned int(8) association_count;
            for (int i = 0; i < item->ipma.count; ++i) { //
                uint8_t essentialAndIndex = item->ipma.associations[i];
                if (item->ipma.essential[i]) {
                    essentialAndIndex |= 0x80;
                }
                avifRWStreamWriteU8(&s, essentialAndIndex); // bit(1) essential; unsigned int(7) property_index;
            }
        }
    }
    avifRWStreamFinishBox(&s, ipma);

    avifRWStreamFinishBox(&s, iprp);

    // -----------------------------------------------------------------------
    // Finish meta box

    avifRWStreamFinishBox(&s, meta);

    // -----------------------------------------------------------------------
    // Write tracks (if an image sequence)

    if (encoder->data->frames.count > 1) {
        static const uint32_t unityMatrix[9] = { 0x00010000, 0, 0, 0, 0x00010000, 0, 0, 0, 0x40000000 };

        uint64_t durationInTimescales = 0;
        for (uint32_t frameIndex = 0; frameIndex < encoder->data->frames.count; ++frameIndex) {
            const avifEncoderFrame * frame = &encoder->data->frames.frame[frameIndex];
            durationInTimescales += frame->durationInTimescales;
        }

        // -------------------------------------------------------------------
        // Start moov

        avifBoxMarker moov = avifRWStreamWriteBox(&s, "moov", AVIF_BOX_SIZE_TBD);

        avifBoxMarker mvhd = avifRWStreamWriteFullBox(&s, "mvhd", AVIF_BOX_SIZE_TBD, 1, 0);
        avifRWStreamWriteU64(&s, now);                          // unsigned int(64) creation_time;
        avifRWStreamWriteU64(&s, now);                          // unsigned int(64) modification_time;
        avifRWStreamWriteU32(&s, (uint32_t)encoder->timescale); // unsigned int(32) timescale;
        avifRWStreamWriteU64(&s, durationInTimescales);         // unsigned int(64) duration;
        avifRWStreamWriteU32(&s, 0x00010000);                   // template int(32) rate = 0x00010000; // typically 1.0
        avifRWStreamWriteU16(&s, 0x0100);                       // template int(16) volume = 0x0100; // typically, full volume
        avifRWStreamWriteU16(&s, 0);                            // const bit(16) reserved = 0;
        avifRWStreamWriteZeros(&s, 8);                          // const unsigned int(32)[2] reserved = 0;
        avifRWStreamWrite(&s, unityMatrix, sizeof(unityMatrix));
        avifRWStreamWriteZeros(&s, 24);                       // bit(32)[6] pre_defined = 0;
        avifRWStreamWriteU32(&s, encoder->data->items.count); // unsigned int(32) next_track_ID;
        avifRWStreamFinishBox(&s, mvhd);

        // -------------------------------------------------------------------
        // Write tracks

        for (uint32_t itemIndex = 0; itemIndex < encoder->data->items.count; ++itemIndex) {
            avifEncoderItem * item = &encoder->data->items.item[itemIndex];
            if (item->encodeOutput->samples.count == 0) {
                continue;
            }

            uint32_t syncSamplesCount = 0;
            for (uint32_t sampleIndex = 0; sampleIndex < item->encodeOutput->samples.count; ++sampleIndex) {
                avifEncodeSample * sample = &item->encodeOutput->samples.sample[sampleIndex];
                if (sample->sync) {
                    ++syncSamplesCount;
                }
            }

            avifBoxMarker trak = avifRWStreamWriteBox(&s, "trak", AVIF_BOX_SIZE_TBD);

            avifBoxMarker tkhd = avifRWStreamWriteFullBox(&s, "tkhd", AVIF_BOX_SIZE_TBD, 1, 1);
            avifRWStreamWriteU64(&s, now);                    // unsigned int(64) creation_time;
            avifRWStreamWriteU64(&s, now);                    // unsigned int(64) modification_time;
            avifRWStreamWriteU32(&s, itemIndex + 1);          // unsigned int(32) track_ID;
            avifRWStreamWriteU32(&s, 0);                      // const unsigned int(32) reserved = 0;
            avifRWStreamWriteU64(&s, durationInTimescales);   // unsigned int(64) duration;
            avifRWStreamWriteZeros(&s, sizeof(uint32_t) * 2); // const unsigned int(32)[2] reserved = 0;
            avifRWStreamWriteU16(&s, 0);                      // template int(16) layer = 0;
            avifRWStreamWriteU16(&s, 0);                      // template int(16) alternate_group = 0;
            avifRWStreamWriteU16(&s, 0);                      // template int(16) volume = {if track_is_audio 0x0100 else 0};
            avifRWStreamWriteU16(&s, 0);                      // const unsigned int(16) reserved = 0;
            avifRWStreamWrite(&s, unityMatrix, sizeof(unityMatrix)); // template int(32)[9] matrix= // { 0x00010000,0,0,0,0x00010000,0,0,0,0x40000000 };
            avifRWStreamWriteU32(&s, imageMetadata->width << 16);  // unsigned int(32) width;
            avifRWStreamWriteU32(&s, imageMetadata->height << 16); // unsigned int(32) height;
            avifRWStreamFinishBox(&s, tkhd);

            if (item->irefToID != 0) {
                avifBoxMarker tref = avifRWStreamWriteBox(&s, "tref", AVIF_BOX_SIZE_TBD);
                avifBoxMarker refType = avifRWStreamWriteBox(&s, item->irefType, AVIF_BOX_SIZE_TBD);
                avifRWStreamWriteU32(&s, (uint32_t)item->irefToID);
                avifRWStreamFinishBox(&s, refType);
                avifRWStreamFinishBox(&s, tref);
            }

            if (!item->alpha) {
                avifEncoderWriteTrackMetaBox(encoder, &s);
            }

            avifBoxMarker mdia = avifRWStreamWriteBox(&s, "mdia", AVIF_BOX_SIZE_TBD);

            avifBoxMarker mdhd = avifRWStreamWriteFullBox(&s, "mdhd", AVIF_BOX_SIZE_TBD, 1, 0);
            avifRWStreamWriteU64(&s, now);                          // unsigned int(64) creation_time;
            avifRWStreamWriteU64(&s, now);                          // unsigned int(64) modification_time;
            avifRWStreamWriteU32(&s, (uint32_t)encoder->timescale); // unsigned int(32) timescale;
            avifRWStreamWriteU64(&s, durationInTimescales);         // unsigned int(64) duration;
            avifRWStreamWriteU16(&s, 21956);                        // bit(1) pad = 0; unsigned int(5)[3] language; ("und")
            avifRWStreamWriteU16(&s, 0);                            // unsigned int(16) pre_defined = 0;
            avifRWStreamFinishBox(&s, mdhd);

            avifBoxMarker hdlrTrak = avifRWStreamWriteFullBox(&s, "hdlr", AVIF_BOX_SIZE_TBD, 0, 0);
            avifRWStreamWriteU32(&s, 0);              // unsigned int(32) pre_defined = 0;
            avifRWStreamWriteChars(&s, "pict", 4);    // unsigned int(32) handler_type;
            avifRWStreamWriteZeros(&s, 12);           // const unsigned int(32)[3] reserved = 0;
            avifRWStreamWriteChars(&s, "libavif", 8); // string name; (writing null terminator)
            avifRWStreamFinishBox(&s, hdlrTrak);

            avifBoxMarker minf = avifRWStreamWriteBox(&s, "minf", AVIF_BOX_SIZE_TBD);

            avifBoxMarker vmhd = avifRWStreamWriteFullBox(&s, "vmhd", AVIF_BOX_SIZE_TBD, 0, 1);
            avifRWStreamWriteU16(&s, 0);   // template unsigned int(16) graphicsmode = 0; (copy over the existing image)
            avifRWStreamWriteZeros(&s, 6); // template unsigned int(16)[3] opcolor = {0, 0, 0};
            avifRWStreamFinishBox(&s, vmhd);

            avifBoxMarker dinf = avifRWStreamWriteBox(&s, "dinf", AVIF_BOX_SIZE_TBD);
            avifBoxMarker dref = avifRWStreamWriteFullBox(&s, "dref", AVIF_BOX_SIZE_TBD, 0, 0);
            avifRWStreamWriteU32(&s, 1);                   // unsigned int(32) entry_count;
            avifRWStreamWriteFullBox(&s, "url ", 0, 0, 1); // flags:1 means data is in this file
            avifRWStreamFinishBox(&s, dref);
            avifRWStreamFinishBox(&s, dinf);

            avifBoxMarker stbl = avifRWStreamWriteBox(&s, "stbl", AVIF_BOX_SIZE_TBD);

            avifBoxMarker stco = avifRWStreamWriteFullBox(&s, "stco", AVIF_BOX_SIZE_TBD, 0, 0);
            avifRWStreamWriteU32(&s, 1);           // unsigned int(32) entry_count;
            avifEncoderItemAddMdatFixup(item, &s); //
            avifRWStreamWriteU32(&s, 1);           // unsigned int(32) chunk_offset; (set later)
            avifRWStreamFinishBox(&s, stco);

            avifBoxMarker stsc = avifRWStreamWriteFullBox(&s, "stsc", AVIF_BOX_SIZE_TBD, 0, 0);
            avifRWStreamWriteU32(&s, 1);                                 // unsigned int(32) entry_count;
            avifRWStreamWriteU32(&s, 1);                                 // unsigned int(32) first_chunk;
            avifRWStreamWriteU32(&s, item->encodeOutput->samples.count); // unsigned int(32) samples_per_chunk;
            avifRWStreamWriteU32(&s, 1);                                 // unsigned int(32) sample_description_index;
            avifRWStreamFinishBox(&s, stsc);

            avifBoxMarker stsz = avifRWStreamWriteFullBox(&s, "stsz", AVIF_BOX_SIZE_TBD, 0, 0);
            avifRWStreamWriteU32(&s, 0);                                 // unsigned int(32) sample_size;
            avifRWStreamWriteU32(&s, item->encodeOutput->samples.count); // unsigned int(32) sample_count;
            for (uint32_t sampleIndex = 0; sampleIndex < item->encodeOutput->samples.count; ++sampleIndex) {
                avifEncodeSample * sample = &item->encodeOutput->samples.sample[sampleIndex];
                avifRWStreamWriteU32(&s, (uint32_t)sample->data.size); // unsigned int(32) entry_size;
            }
            avifRWStreamFinishBox(&s, stsz);

            avifBoxMarker stss = avifRWStreamWriteFullBox(&s, "stss", AVIF_BOX_SIZE_TBD, 0, 0);
            avifRWStreamWriteU32(&s, syncSamplesCount); // unsigned int(32) entry_count;
            for (uint32_t sampleIndex = 0; sampleIndex < item->encodeOutput->samples.count; ++sampleIndex) {
                avifEncodeSample * sample = &item->encodeOutput->samples.sample[sampleIndex];
                if (sample->sync) {
                    avifRWStreamWriteU32(&s, sampleIndex + 1); // unsigned int(32) sample_number;
                }
            }
            avifRWStreamFinishBox(&s, stss);

            avifBoxMarker stts = avifRWStreamWriteFullBox(&s, "stts", AVIF_BOX_SIZE_TBD, 0, 0);
            size_t sttsEntryCountOffset = avifRWStreamOffset(&s);
            uint32_t sttsEntryCount = 0;
            avifRWStreamWriteU32(&s, 0); // unsigned int(32) entry_count;
            for (uint32_t sampleCount = 0, frameIndex = 0; frameIndex < encoder->data->frames.count; ++frameIndex) {
                avifEncoderFrame * frame = &encoder->data->frames.frame[frameIndex];
                ++sampleCount;
                if (frameIndex < (encoder->data->frames.count - 1)) {
                    avifEncoderFrame * nextFrame = &encoder->data->frames.frame[frameIndex + 1];
                    if (frame->durationInTimescales == nextFrame->durationInTimescales) {
                        continue;
                    }
                }
                avifRWStreamWriteU32(&s, sampleCount);                           // unsigned int(32) sample_count;
                avifRWStreamWriteU32(&s, (uint32_t)frame->durationInTimescales); // unsigned int(32) sample_delta;
                sampleCount = 0;
                ++sttsEntryCount;
            }
            size_t prevOffset = avifRWStreamOffset(&s);
            avifRWStreamSetOffset(&s, sttsEntryCountOffset);
            avifRWStreamWriteU32(&s, sttsEntryCount);
            avifRWStreamSetOffset(&s, prevOffset);
            avifRWStreamFinishBox(&s, stts);

            avifBoxMarker stsd = avifRWStreamWriteFullBox(&s, "stsd", AVIF_BOX_SIZE_TBD, 0, 0);
            avifRWStreamWriteU32(&s, 1); // unsigned int(32) entry_count;
            avifBoxMarker av01 = avifRWStreamWriteBox(&s, "av01", AVIF_BOX_SIZE_TBD);
            avifRWStreamWriteZeros(&s, 6);                             // const unsigned int(8)[6] reserved = 0;
            avifRWStreamWriteU16(&s, 1);                               // unsigned int(16) data_reference_index;
            avifRWStreamWriteU16(&s, 0);                               // unsigned int(16) pre_defined = 0;
            avifRWStreamWriteU16(&s, 0);                               // const unsigned int(16) reserved = 0;
            avifRWStreamWriteZeros(&s, sizeof(uint32_t) * 3);          // unsigned int(32)[3] pre_defined = 0;
            avifRWStreamWriteU16(&s, (uint16_t)imageMetadata->width);  // unsigned int(16) width;
            avifRWStreamWriteU16(&s, (uint16_t)imageMetadata->height); // unsigned int(16) height;
            avifRWStreamWriteU32(&s, 0x00480000);                      // template unsigned int(32) horizresolution
            avifRWStreamWriteU32(&s, 0x00480000);                      // template unsigned int(32) vertresolution
            avifRWStreamWriteU32(&s, 0);                               // const unsigned int(32) reserved = 0;
            avifRWStreamWriteU16(&s, 1);                               // template unsigned int(16) frame_count = 1;
            avifRWStreamWriteChars(&s, "\012AOM Coding", 11);          // string[32] compressorname;
            avifRWStreamWriteZeros(&s, 32 - 11);                       //
            avifRWStreamWriteU16(&s, 0x0018);                          // template unsigned int(16) depth = 0x0018;
            avifRWStreamWriteU16(&s, (uint16_t)0xffff);                // int(16) pre_defined = -1;
            writeConfigBox(&s, &item->av1C);
            if (!item->alpha) {
                avifEncoderWriteColorProperties(&s, imageMetadata, NULL, NULL);
            }
            avifRWStreamFinishBox(&s, av01);
            avifRWStreamFinishBox(&s, stsd);

            avifRWStreamFinishBox(&s, stbl);

            avifRWStreamFinishBox(&s, minf);
            avifRWStreamFinishBox(&s, mdia);
            avifRWStreamFinishBox(&s, trak);
        }

        // -------------------------------------------------------------------
        // Finish moov box

        avifRWStreamFinishBox(&s, moov);
    }

    // -----------------------------------------------------------------------
    // Write mdat

    encoder->ioStats.colorOBUSize = 0;
    encoder->ioStats.alphaOBUSize = 0;

    avifBoxMarker mdat = avifRWStreamWriteBox(&s, "mdat", AVIF_BOX_SIZE_TBD);
    const size_t mdatStartOffset = avifRWStreamOffset(&s);
    for (uint32_t itemPasses = 0; itemPasses < 3; ++itemPasses) {
        // Use multiple passes to pack in the following order:
        //   * Pass 0: metadata (Exif/XMP)
        //   * Pass 1: alpha (AV1)
        //   * Pass 2: all other item data (AV1 color)
        //
        // See here for the discussion on alpha coming before color:
        // https://github.com/AOMediaCodec/libavif/issues/287
        //
        // Exif and XMP are packed first as they're required to be fully available
        // by avifDecoderParse() before it returns AVIF_RESULT_OK, unless ignoreXMP
        // and ignoreExif are enabled.
        //
        const avifBool metadataPass = (itemPasses == 0);
        const avifBool alphaPass = (itemPasses == 1);

        for (uint32_t itemIndex = 0; itemIndex < encoder->data->items.count; ++itemIndex) {
            avifEncoderItem * item = &encoder->data->items.item[itemIndex];
            if ((item->metadataPayload.size == 0) && (item->encodeOutput->samples.count == 0)) {
                // this item has nothing for the mdat box
                continue;
            }
            if (metadataPass != (item->metadataPayload.size > 0)) {
                // only process metadata payloads when metadataPass is true
                continue;
            }
            if (alphaPass != item->alpha) {
                // only process alpha payloads when alphaPass is true
                continue;
            }

            size_t chunkOffset = 0;

            // Deduplication - See if an identical chunk to this has already been written
            if (item->encodeOutput->samples.count == 1) {
                avifEncodeSample * sample = &item->encodeOutput->samples.sample[0];
                chunkOffset = avifEncoderFindExistingChunk(&s, mdatStartOffset, sample->data.data, sample->data.size);
            } else {
                chunkOffset = avifEncoderFindExistingChunk(&s, mdatStartOffset, item->metadataPayload.data, item->metadataPayload.size);
            }

            if (!chunkOffset) {
                // We've never seen this chunk before; write it out
                chunkOffset = (uint32_t)avifRWStreamOffset(&s);
                if (item->encodeOutput->samples.count > 0) {
                    for (uint32_t sampleIndex = 0; sampleIndex < item->encodeOutput->samples.count; ++sampleIndex) {
                        avifEncodeSample * sample = &item->encodeOutput->samples.sample[sampleIndex];
                        avifRWStreamWrite(&s, sample->data.data, sample->data.size);

                        if (item->alpha) {
                            encoder->ioStats.alphaOBUSize += sample->data.size;
                        } else {
                            encoder->ioStats.colorOBUSize += sample->data.size;
                        }
                    }
                } else {
                    avifRWStreamWrite(&s, item->metadataPayload.data, item->metadataPayload.size);
                }
            }

            for (uint32_t fixupIndex = 0; fixupIndex < item->mdatFixups.count; ++fixupIndex) {
                avifOffsetFixup * fixup = &item->mdatFixups.fixup[fixupIndex];
                size_t prevOffset = avifRWStreamOffset(&s);
                avifRWStreamSetOffset(&s, fixup->offset);
                avifRWStreamWriteU32(&s, (uint32_t)chunkOffset);
                avifRWStreamSetOffset(&s, prevOffset);
            }
        }
    }
    avifRWStreamFinishBox(&s, mdat);

    // -----------------------------------------------------------------------
    // Finish up stream

    avifRWStreamFinishWrite(&s);

    return AVIF_RESULT_OK;
}

avifResult avifEncoderWrite(avifEncoder * encoder, const avifImage * image, avifRWData * output)
{
    avifResult addImageResult = avifEncoderAddImage(encoder, image, 1, AVIF_ADD_IMAGE_FLAG_SINGLE);
    if (addImageResult != AVIF_RESULT_OK) {
        return addImageResult;
    }
    return avifEncoderFinish(encoder, output);
}

static void writeConfigBox(avifRWStream * s, avifCodecConfigurationBox * cfg)
{
    avifBoxMarker av1C = avifRWStreamWriteBox(s, "av1C", AVIF_BOX_SIZE_TBD);

    // unsigned int (1) marker = 1;
    // unsigned int (7) version = 1;
    avifRWStreamWriteU8(s, 0x80 | 0x1);

    // unsigned int (3) seq_profile;
    // unsigned int (5) seq_level_idx_0;
    avifRWStreamWriteU8(s, (uint8_t)((cfg->seqProfile & 0x7) << 5) | (uint8_t)(cfg->seqLevelIdx0 & 0x1f));

    uint8_t bits = 0;
    bits |= (cfg->seqTier0 & 0x1) << 7;           // unsigned int (1) seq_tier_0;
    bits |= (cfg->highBitdepth & 0x1) << 6;       // unsigned int (1) high_bitdepth;
    bits |= (cfg->twelveBit & 0x1) << 5;          // unsigned int (1) twelve_bit;
    bits |= (cfg->monochrome & 0x1) << 4;         // unsigned int (1) monochrome;
    bits |= (cfg->chromaSubsamplingX & 0x1) << 3; // unsigned int (1) chroma_subsampling_x;
    bits |= (cfg->chromaSubsamplingY & 0x1) << 2; // unsigned int (1) chroma_subsampling_y;
    bits |= (cfg->chromaSamplePosition & 0x3);    // unsigned int (2) chroma_sample_position;
    avifRWStreamWriteU8(s, bits);

    // unsigned int (3) reserved = 0;
    // unsigned int (1) initial_presentation_delay_present;
    // if (initial_presentation_delay_present) {
    //   unsigned int (4) initial_presentation_delay_minus_one;
    // } else {
    //   unsigned int (4) reserved = 0;
    // }
    avifRWStreamWriteU8(s, 0);

    avifRWStreamFinishBox(s, av1C);
}<|MERGE_RESOLUTION|>--- conflicted
+++ resolved
@@ -466,9 +466,6 @@
             encoder->data->primaryItemID = gridColorID;
         }
 
-<<<<<<< HEAD
-        avifBool needsAlpha = (image->alphaPlane != NULL && image->alphaRowBytes);
-=======
         for (uint32_t cellIndex = 0; cellIndex < cellCount; ++cellIndex) {
             avifEncoderItem * item = avifEncoderDataCreateItem(encoder->data, "av01", "Color", 6, cellIndex);
             item->codec = avifCodecCreate(encoder->codecChoice, AVIF_CODEC_FLAG_CAN_ENCODE);
@@ -486,7 +483,6 @@
         }
 
         encoder->data->alphaPresent = (firstCell->alphaPlane != NULL);
->>>>>>> f3dd8f60
         if (addImageFlags & AVIF_ADD_IMAGE_FLAG_SINGLE) {
             // If encoding a single image in which the alpha plane exists but is entirely opaque,
             // simply skip writing an alpha AV1 payload entirely, as it'll be interpreted as opaque
@@ -497,29 +493,25 @@
             // be a fade out later in the sequence. This is why we only check it if we are encoding a
             // single image.
 
-<<<<<<< HEAD
             avifAlphaParams params;
 
-            params.width = image->width;
-            params.height = image->height;
-            params.srcDepth = image->depth;
-            params.srcRange = image->alphaRange;
-            params.srcPlane = image->alphaPlane;
-            params.srcRowBytes = image->alphaRowBytes;
-            params.srcOffsetBytes = 0;
-            params.srcPixelBytes = avifImageUsesU16(image) ? 2 : 1;
-
-            needsAlpha = !avifCheckAlphaOpaque(&params);
-=======
             encoder->data->alphaPresent = AVIF_FALSE;
             for (uint32_t cellIndex = 0; cellIndex < cellCount; ++cellIndex) {
                 const avifImage * cellImage = cellImages[cellIndex];
-                if (!avifImageIsOpaque(cellImage)) {
+
+                params.width = cellImage->width;
+                params.height = cellImage->height;
+                params.srcDepth = cellImage->depth;
+                params.srcRange = cellImage->alphaRange;
+                params.srcPlane = cellImage->alphaPlane;
+                params.srcRowBytes = cellImage->alphaRowBytes;
+                params.srcOffsetBytes = 0;
+                params.srcPixelBytes = avifImageUsesU16(cellImage) ? 2 : 1;
+                if (!avifCheckAlphaOpaque(&params)) {
                     encoder->data->alphaPresent = AVIF_TRUE;
                     break;
                 }
             }
->>>>>>> f3dd8f60
         }
 
         if (encoder->data->alphaPresent) {
