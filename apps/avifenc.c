--- conflicted
+++ resolved
@@ -925,7 +925,7 @@
             cellImage->yuvRange = image->yuvRange;
             gridCells[gridCellIndex] = cellImage;
 
-            avifAppFileFormat nextInputFormat = avifInputReadImage(&input, cellImage, NULL);
+            avifAppFileFormat nextInputFormat = avifInputReadImage(&input, cellImage, NULL, useSharpYUV);
             if (nextInputFormat == AVIF_APP_FILE_FORMAT_UNKNOWN) {
                 returnCode = 1;
                 goto cleanup;
@@ -1013,47 +1013,11 @@
     encoder->timescale = (uint64_t)timescale;
     encoder->keyframeInterval = keyframeInterval;
 
-<<<<<<< HEAD
-    uint32_t addImageFlags = AVIF_ADD_IMAGE_FLAG_NONE;
-    if (!avifInputHasRemainingData(&input)) {
-        addImageFlags |= AVIF_ADD_IMAGE_FLAG_SINGLE;
-    }
-
-    uint32_t firstDurationInTimescales = firstFile->duration;
-    if (input.useStdin || (input.filesCount > 1)) {
-        printf(" * Encoding frame 1 [%u/%d ts]: %s\n", firstDurationInTimescales, timescale, firstFile->filename);
-    }
-    avifResult addImageResult = avifEncoderAddImage(encoder, image, firstDurationInTimescales, addImageFlags);
-    if (addImageResult != AVIF_RESULT_OK) {
-        fprintf(stderr, "ERROR: Failed to encode image: %s\n", avifResultToString(addImageResult));
-        goto cleanup;
-    }
-
-    avifInputFile * nextFile;
-    int nextImageIndex = -1;
-    while ((nextFile = avifInputGetNextFile(&input)) != NULL) {
-        ++nextImageIndex;
-
-        printf(" * Encoding frame %d [%u/%d ts]: %s\n", nextImageIndex + 1, nextFile->duration, timescale, nextFile->filename);
-
-        if (nextImage) {
-            avifImageDestroy(nextImage);
-        }
-        nextImage = avifImageCreateEmpty();
-        nextImage->colorPrimaries = image->colorPrimaries;
-        nextImage->transferCharacteristics = image->transferCharacteristics;
-        nextImage->matrixCoefficients = image->matrixCoefficients;
-        nextImage->yuvRange = image->yuvRange;
-
-        avifAppFileFormat nextInputFormat = avifInputReadImage(&input, nextImage, NULL, useSharpYUV);
-        if (nextInputFormat == AVIF_APP_FILE_FORMAT_UNKNOWN) {
-=======
     if (gridDimsCount > 0) {
         avifResult addImageResult = avifEncoderAddImageGrid(
             encoder, (uint8_t)gridDims[0], (uint8_t)gridDims[1], (const avifImage **)gridCells, AVIF_ADD_IMAGE_FLAG_SINGLE);
         if (addImageResult != AVIF_RESULT_OK) {
             fprintf(stderr, "ERROR: Failed to encode image: %s\n", avifResultToString(addImageResult));
->>>>>>> f3dd8f60
             returnCode = 1;
             goto cleanup;
         }
@@ -1094,7 +1058,7 @@
             nextImage->matrixCoefficients = image->matrixCoefficients;
             nextImage->yuvRange = image->yuvRange;
 
-            avifAppFileFormat nextInputFormat = avifInputReadImage(&input, nextImage, NULL);
+            avifAppFileFormat nextInputFormat = avifInputReadImage(&input, nextImage, NULL, useSharpYUV);
             if (nextInputFormat == AVIF_APP_FILE_FORMAT_UNKNOWN) {
                 returnCode = 1;
                 goto cleanup;
