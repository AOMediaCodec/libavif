--- conflicted
+++ resolved
@@ -767,16 +767,13 @@
             matrixCoefficients = AVIF_MATRIX_COEFFICIENTS_IDENTITY; // this is key for lossless
         } else if (!strcmp(arg, "-p") || !strcmp(arg, "--premultiply")) {
             premultiplyAlpha = AVIF_TRUE;
-<<<<<<< HEAD
         } else if (!strcmp(arg, "--sharpyuv")) {
             flags |= AVIF_CHROMA_DOWNSAMPLING_SHARP_YUV;
-=======
         } else if (arg[0] == '-') {
             fprintf(stderr, "ERROR: unrecognized option %s\n\n", arg);
             syntax();
             returnCode = 1;
             goto cleanup;
->>>>>>> f161585b
         } else {
             // Positional argument
             input.files[input.filesCount].filename = arg;
