// Copyright 2019 Joe Drago. All rights reserved.
// SPDX-License-Identifier: BSD-2-Clause

#include "avif/avif.h"

#include "avifjpeg.h"
#include "avifpng.h"
#include "avifutil.h"
#include "y4m.h"

#include <assert.h>
#include <inttypes.h>
#include <stdio.h>
#include <stdlib.h>
#include <string.h>

#if defined(_WIN32)
// for setmode()
#include <fcntl.h>
#include <io.h>
#endif

#define NEXTARG()                                                     \
    if (((argIndex + 1) == argc) || (argv[argIndex + 1][0] == '-')) { \
        fprintf(stderr, "%s requires an argument.", arg);             \
        goto cleanup;                                                 \
    }                                                                 \
    arg = argv[++argIndex]

typedef struct
{
    avifCodecChoice codecChoice;
    int jobs;
    int targetSize;
    avifBool qualityIsConstrained;      // true if quality explicitly set by the user
    avifBool qualityAlphaIsConstrained; // true if qualityAlpha explicitly set by the user
    int overrideQuality;
    int overrideQualityAlpha;
    avifBool progressive;
    int speed;

    int paspCount;
    uint32_t paspValues[8]; // only the first two are used
    int clapCount;
    uint32_t clapValues[8];
    int gridDimsCount;
    uint32_t gridDims[8]; // only the first two are used
    int clliCount;
    uint32_t clliValues[8]; // only the first two are used

    int repetitionCount;
    int keyframeInterval;
    avifBool ignoreExif;
    avifBool ignoreXMP;
    avifBool ignoreColorProfile;

    // This holds the output timing for image sequences. The timescale member in this struct will
    // become the timescale set on avifEncoder, and the duration member will be the default duration
    // for any frame that doesn't have a specific duration set on the commandline. See the
    // declaration of avifAppSourceTiming for more documentation.
    avifAppSourceTiming outputTiming;

    avifBool cicpExplicitlySet;
    avifColorPrimaries colorPrimaries;
    avifTransferCharacteristics transferCharacteristics;
    avifMatrixCoefficients matrixCoefficients;
    avifChromaDownsampling chromaDownsampling;
} avifSettings;

typedef struct
{
    char ** keys;
    char ** values;
    int count;
} avifCodecSpecificOptions;

typedef struct avifSettingsEntryInt
{
    int value;
    avifBool set;
} avifSettingsEntryInt;

static avifSettingsEntryInt intSettingsEntryOf(int value)
{
    avifSettingsEntryInt entry = { value, AVIF_TRUE };
    return entry;
}

typedef avifSettingsEntryInt avifSettingsEntryBool;

static avifSettingsEntryBool boolSettingsEntryOf(avifBool value)
{
    return intSettingsEntryOf(value);
}

// Each entry records an "update" action to the corresponding field in avifEncoder.
// Fields in avifEncoder are not reset after encoding an image,
// so updates naturally apply to all following inputs,
// and is only recorded once on the first applicable input.
typedef struct avifInputFileSettings
{
    avifSettingsEntryInt quality;
    avifSettingsEntryInt qualityAlpha;
    avifSettingsEntryInt minQuantizer;
    avifSettingsEntryInt maxQuantizer;
    avifSettingsEntryInt minQuantizerAlpha;
    avifSettingsEntryInt maxQuantizerAlpha;
    avifSettingsEntryInt tileRowsLog2;
    avifSettingsEntryInt tileColsLog2;
    avifSettingsEntryBool autoTiling;

    avifCodecSpecificOptions codecSpecificOptions;
} avifInputFileSettings;

typedef struct avifInputFile
{
    const char * filename;
    uint64_t duration; // If 0, use the default duration
    avifInputFileSettings settings;
} avifInputFile;
static avifInputFile stdinFile;

typedef struct
{
    int fileIndex;
    avifImage * image;
    const avifInputFileSettings * settings;
    uint32_t fileBitDepth;
    avifBool fileIsRGB;
    avifAppSourceTiming sourceTiming;
} avifInputCacheEntry;

typedef struct avifInput
{
    avifInputFile * files;
    int filesCount;
    int fileIndex;
    struct y4mFrameIterator * frameIter;
    avifPixelFormat requestedFormat;
    int requestedDepth;
    avifBool useStdin;

    avifBool cacheEnabled;
    avifInputCacheEntry * cache;
    int cacheCount;
} avifInput;

static void syntaxShort(void)
{
    printf("Syntax: avifenc [options] -q quality input.[jpg|jpeg|png|y4m] output.avif\n");
    printf("where quality is between %d (worst quality) and %d (lossless).\n", AVIF_QUALITY_WORST, AVIF_QUALITY_LOSSLESS);
    printf("Typical value is 60-80.\n\n");
    printf("Try -h for an exhaustive list of options.\n");
}

static void syntaxLong(void)
{
    printf("Syntax: avifenc [options] input.[jpg|jpeg|png|y4m] output.avif\n");
    printf("Standard options:\n");
    printf("    -h,--help                         : Show syntax help (this page)\n");
    printf("    -V,--version                      : Show the version number\n");
    printf("\n");
    printf("Basic options:\n");
    printf("    -q,--qcolor Q                     : Set quality for color (%d-%d, where %d is lossless)\n",
           AVIF_QUALITY_WORST,
           AVIF_QUALITY_BEST,
           AVIF_QUALITY_LOSSLESS);
    printf("    --qalpha Q                        : Set quality for alpha (%d-%d, where %d is lossless)\n",
           AVIF_QUALITY_WORST,
           AVIF_QUALITY_BEST,
           AVIF_QUALITY_LOSSLESS);
    printf("    -s,--speed S                      : Encoder speed (%d-%d, slowest-fastest, 'default' or 'd' for codec internal defaults. default speed: 6)\n",
           AVIF_SPEED_SLOWEST,
           AVIF_SPEED_FASTEST);
    printf("\n");
    printf("Advanced options:\n");
    printf("    -j,--jobs J                       : Number of jobs (worker threads, default: 1. Use \"all\" to use all available cores)\n");
    printf("    --no-overwrite                    : Never overwrite existing output file\n");
    printf("    -o,--output FILENAME              : Instead of using the last filename given as output, use this filename\n");
#if defined(AVIF_ENABLE_EXPERIMENTAL_AVIR)
    printf("    --avir                            : Use reduced header if possible\n");
#endif
    printf("    -l,--lossless                     : Set all defaults to encode losslessly, and emit warnings when settings/input don't allow for it\n");
    printf("    -d,--depth D                      : Output depth [8,10,12]. (JPEG/PNG only; For y4m or stdin, depth is retained)\n");
    printf("    -y,--yuv FORMAT                   : Output format [default=auto, 444, 422, 420, 400]. Ignored for y4m or stdin (y4m format is retained)\n");
    printf("                                        For JPEG, auto honors the JPEG's internal format, if possible. For all other cases, auto defaults to 444\n");
    printf("    -p,--premultiply                  : Premultiply color by the alpha channel and signal this in the AVIF\n");
    printf("    --sharpyuv                        : Use sharp RGB to YUV420 conversion (if supported). Ignored for y4m or if output is not 420.\n");
    printf("    --stdin                           : Read y4m frames from stdin instead of files; no input filenames allowed, must set before offering output filename\n");
    printf("    --cicp,--nclx P/T/M               : Set CICP values (nclx colr box) (3 raw numbers, use -r to set range flag)\n");
    printf("                                        P = color primaries\n");
    printf("                                        T = transfer characteristics\n");
    printf("                                        M = matrix coefficients\n");
    printf("                                        (use 2 for any you wish to leave unspecified)\n");
    printf("    -r,--range RANGE                  : YUV range [limited or l, full or f]. (JPEG/PNG only, default: full; For y4m or stdin, range is retained)\n");
    printf("    --target-size S                   : Set target file size in bytes (up to 7 times slower)\n");
    printf("    --progressive                     : EXPERIMENTAL: Encode a progressive image\n");
    printf("    -g,--grid MxN                     : Encode a single-image grid AVIF with M cols & N rows. Either supply MxN identical W/H/D images, or a single\n");
    printf("                                        image that can be evenly split into the MxN grid and follow AVIF grid image restrictions. The grid will adopt\n");
    printf("                                        the color profile of the first image supplied.\n");
    printf("    -c,--codec C                      : AV1 codec to use (choose from versions list below)\n");
    printf("    --exif FILENAME                   : Provide an Exif metadata payload to be associated with the primary item (implies --ignore-exif)\n");
    printf("    --xmp FILENAME                    : Provide an XMP metadata payload to be associated with the primary item (implies --ignore-xmp)\n");
    printf("    --icc FILENAME                    : Provide an ICC profile payload to be associated with the primary item (implies --ignore-icc)\n");
    printf("    --timescale,--fps V               : Set the timescale to V. If all frames are 1 timescale in length, this is equivalent to frames per second (Default: 30)\n");
    printf("                                        If neither duration nor timescale are set, avifenc will attempt to use the framerate stored in a y4m header, if present.\n");
    printf("    -k,--keyframe INTERVAL            : Set the maximum keyframe interval (any set of INTERVAL consecutive frames will have at least one keyframe). Set to 0 to disable (default).\n");
    printf("    --ignore-exif                     : If the input file contains embedded Exif metadata, ignore it (no-op if absent)\n");
    printf("    --ignore-xmp                      : If the input file contains embedded XMP metadata, ignore it (no-op if absent)\n");
    printf("    --ignore-profile,--ignore-icc     : If the input file contains an embedded color profile, ignore it (no-op if absent)\n");
    printf("    --pasp H,V                        : Add pasp property (aspect ratio). H=horizontal spacing, V=vertical spacing\n");
    printf("    --crop CROPX,CROPY,CROPW,CROPH    : Add clap property (clean aperture), but calculated from a crop rectangle\n");
    printf("    --clap WN,WD,HN,HD,HON,HOD,VON,VOD: Add clap property (clean aperture). Width, Height, HOffset, VOffset (in num/denom pairs)\n");
    printf("    --irot ANGLE                      : Add irot property (rotation). [0-3], makes (90 * ANGLE) degree rotation anti-clockwise\n");
    printf("    --imir AXIS                       : Add imir property (mirroring). 0=top-to-bottom, 1=left-to-right\n");
    printf("    --clli MaxCLL,MaxPALL             : Add clli property (content light level information).\n");
    printf("    --repetition-count N or infinite  : Number of times an animated image sequence will be repeated. Use 'infinite' for infinite repetitions (Default: infinite)\n");
    printf("    --                                : Signals the end of options. Everything after this is interpreted as file names.\n");
    printf("\n");
    printf("  The following options can optionally have a :u (or :update) suffix like `-q:u Q`, to apply only to input files appearing after the option:\n");
    printf("    -q,--qcolor Q                     : Set quality for color (%d-%d, where %d is lossless)\n",
           AVIF_QUALITY_WORST,
           AVIF_QUALITY_BEST,
           AVIF_QUALITY_LOSSLESS);
    printf("    --qalpha Q                        : Set quality for alpha (%d-%d, where %d is lossless)\n",
           AVIF_QUALITY_WORST,
           AVIF_QUALITY_BEST,
           AVIF_QUALITY_LOSSLESS);
    printf("    --tilerowslog2 R                  : Set log2 of number of tile rows (0-6, default: 0)\n");
    printf("    --tilecolslog2 C                  : Set log2 of number of tile columns (0-6, default: 0)\n");
    printf("    --autotiling                      : Set --tilerowslog2 and --tilecolslog2 automatically\n");
    printf("    --min QP                          : Set min quantizer for color (%d-%d, where %d is lossless)\n",
           AVIF_QUANTIZER_BEST_QUALITY,
           AVIF_QUANTIZER_WORST_QUALITY,
           AVIF_QUANTIZER_LOSSLESS);
    printf("    --max QP                          : Set max quantizer for color (%d-%d, where %d is lossless)\n",
           AVIF_QUANTIZER_BEST_QUALITY,
           AVIF_QUANTIZER_WORST_QUALITY,
           AVIF_QUANTIZER_LOSSLESS);
    printf("    --minalpha QP                     : Set min quantizer for alpha (%d-%d, where %d is lossless)\n",
           AVIF_QUANTIZER_BEST_QUALITY,
           AVIF_QUANTIZER_WORST_QUALITY,
           AVIF_QUANTIZER_LOSSLESS);
    printf("    --maxalpha QP                     : Set max quantizer for alpha (%d-%d, where %d is lossless)\n",
           AVIF_QUANTIZER_BEST_QUALITY,
           AVIF_QUANTIZER_WORST_QUALITY,
           AVIF_QUANTIZER_LOSSLESS);
    printf("    --duration D                      : Set frame durations (in timescales) to D; default 1. This option always apply to following inputs with or without suffix.\n");
    printf("    -a,--advanced KEY[=VALUE]         : Pass an advanced, codec-specific key/value string pair directly to the codec. avifenc will warn on any not used by the codec.\n");
    printf("\n");
    if (avifCodecName(AVIF_CODEC_CHOICE_AOM, 0)) {
        printf("aom-specific advanced options:\n");
        printf("    1. <key>=<value> applies to both the color (YUV) planes and the alpha plane (if present).\n");
        printf("    2. color:<key>=<value> or c:<key>=<value> applies only to the color (YUV) planes.\n");
        printf("    3. alpha:<key>=<value> or a:<key>=<value> applies only to the alpha plane (if present).\n");
        printf("       Since the alpha plane is encoded as a monochrome image, the options that refer to the chroma planes,\n");
        printf("       such as enable-chroma-deltaq=B, should not be used with the alpha plane. In addition, the film grain\n");
        printf("       options are unlikely to make sense for the alpha plane.\n");
        printf("\n");
        printf("    When used with libaom 3.0.0 or later, any key-value pairs supported by the aom_codec_set_option() function\n");
        printf("    can be used. When used with libaom 2.0.x or older, the following key-value pairs can be used:\n");
        printf("\n");
        printf("    aq-mode=M                         : Adaptive quantization mode (0: off (default), 1: variance, 2: complexity, 3: cyclic refresh)\n");
        printf("    cq-level=Q                        : Constant/Constrained Quality level (0-63, end-usage must be set to cq or q)\n");
        printf("    enable-chroma-deltaq=B            : Enable delta quantization in chroma planes (0: disable (default), 1: enable)\n");
        printf("    end-usage=MODE                    : Rate control mode (vbr, cbr, cq, or q)\n");
        printf("    sharpness=S                       : Bias towards block sharpness in rate-distortion optimization of transform coefficients (0-7, default: 0)\n");
        printf("    tune=METRIC                       : Tune the encoder for distortion metric (psnr or ssim, default: psnr)\n");
        printf("    film-grain-test=TEST              : Film grain test vectors (0: none (default), 1: test-1  2: test-2, ... 16: test-16)\n");
        printf("    film-grain-table=FILENAME         : Path to file containing film grain parameters\n");
        printf("\n");
    }
    avifPrintVersions();
}

// This is *very* arbitrary, I just want to set people's expectations a bit
static const char * qualityString(int quality)
{
    if (quality == AVIF_QUALITY_LOSSLESS) {
        return "Lossless";
    }
    if (quality >= 80) {
        return "High";
    }
    if (quality >= 50) {
        return "Medium";
    }
    if (quality == AVIF_QUALITY_WORST) {
        return "Worst";
    }
    return "Low";
}

static avifBool parseCICP(int cicp[3], const char * arg)
{
    char buffer[128];
    strncpy(buffer, arg, 127);
    buffer[127] = 0;

    int index = 0;
    char * token = strtok(buffer, "/");
    while (token != NULL) {
        cicp[index] = atoi(token);
        ++index;
        if (index >= 3) {
            break;
        }

        token = strtok(NULL, "/");
    }

    if (index == 3) {
        return AVIF_TRUE;
    }
    return AVIF_FALSE;
}

// Returns the count of uint32_t (up to 8)
static int parseU32List(uint32_t output[8], const char * arg)
{
    char buffer[128];
    strncpy(buffer, arg, 127);
    buffer[127] = 0;

    int index = 0;
    char * token = strtok(buffer, ",x");
    while (token != NULL) {
        output[index] = (uint32_t)atoi(token);
        ++index;
        if (index >= 8) {
            break;
        }

        token = strtok(NULL, ",x");
    }
    return index;
}

typedef enum avifOptionSuffixType
{
    AVIF_OPTION_SUFFIX_NONE,
    AVIF_OPTION_SUFFIX_UPDATE,
    AVIF_OPTION_SUFFIX_INVALID,
} avifOptionSuffixType;

// Pass inputCount=-1 to disable position based warning
static avifOptionSuffixType parseOptionSuffix(const char * arg, int inputCount)
{
    const char * suffix = strchr(arg, ':');

    if (suffix == NULL) {
        if (inputCount != 0 && inputCount != -1) {
            fprintf(stderr,
                    "WARNING: %s is applying to all inputs. Use %s:u to apply only to inputs after it, "
                    "or move it before first input to avoid ambiguity.\n",
                    arg,
                    arg);
        }
        return AVIF_OPTION_SUFFIX_NONE;
    }

    if (!strcmp(suffix, ":u") || !strcmp(suffix, ":update")) {
        return AVIF_OPTION_SUFFIX_UPDATE;
    }

    fprintf(stderr, "ERROR: Unknown option suffix in flag %s.\n", arg);
    return AVIF_OPTION_SUFFIX_INVALID;
}

static avifBool strpre(const char * str, const char * prefix)
{
    return strncmp(str, prefix, strlen(prefix)) == 0;
}

static avifBool convertCropToClap(uint32_t srcW, uint32_t srcH, avifPixelFormat yuvFormat, uint32_t clapValues[8])
{
    avifCleanApertureBox clap;
    avifCropRect cropRect;
    cropRect.x = clapValues[0];
    cropRect.y = clapValues[1];
    cropRect.width = clapValues[2];
    cropRect.height = clapValues[3];

    avifDiagnostics diag;
    avifDiagnosticsClearError(&diag);
    avifBool convertResult = avifCleanApertureBoxConvertCropRect(&clap, &cropRect, srcW, srcH, yuvFormat, &diag);
    if (!convertResult) {
        fprintf(stderr,
                "ERROR: Impossible crop rect: imageSize:[%ux%u], pixelFormat:%s, cropRect:[%u,%u, %ux%u] - %s\n",
                srcW,
                srcH,
                avifPixelFormatToString(yuvFormat),
                cropRect.x,
                cropRect.y,
                cropRect.width,
                cropRect.height,
                diag.error);
        return convertResult;
    }

    clapValues[0] = clap.widthN;
    clapValues[1] = clap.widthD;
    clapValues[2] = clap.heightN;
    clapValues[3] = clap.heightD;
    clapValues[4] = clap.horizOffN;
    clapValues[5] = clap.horizOffD;
    clapValues[6] = clap.vertOffN;
    clapValues[7] = clap.vertOffD;
    return AVIF_TRUE;
}

static avifBool avifInputAddCachedImage(avifInput * input)
{
    avifImage * newImage = avifImageCreateEmpty();
    if (!newImage) {
        return AVIF_FALSE;
    }
    avifInputCacheEntry * newCachedImages = malloc((input->cacheCount + 1) * sizeof(*input->cache));
    if (!newCachedImages) {
        avifImageDestroy(newImage);
        return AVIF_FALSE;
    }
    avifInputCacheEntry * oldCachedImages = input->cache;
    input->cache = newCachedImages;
    if (input->cacheCount) {
        memcpy(input->cache, oldCachedImages, input->cacheCount * sizeof(*input->cache));
    }
    memset(&input->cache[input->cacheCount], 0, sizeof(input->cache[input->cacheCount]));
    input->cache[input->cacheCount].fileIndex = input->fileIndex;
    input->cache[input->cacheCount].image = newImage;
    ++input->cacheCount;
    free(oldCachedImages);
    return AVIF_TRUE;
}

static avifBool fileExists(const char * filename)
{
    FILE * outfile = fopen(filename, "rb");
    if (outfile) {
        fclose(outfile);
        return AVIF_TRUE;
    }
    return AVIF_FALSE;
}

static const avifInputFile * avifInputGetFile(const avifInput * input, int imageIndex)
{
    if (imageIndex < input->cacheCount) {
        return &input->files[input->cache[imageIndex].fileIndex];
    }

    if (input->useStdin) {
        ungetc(fgetc(stdin), stdin); // Kick stdin to force EOF

        if (feof(stdin)) {
            return NULL;
        }
        return &stdinFile;
    }

    if (input->fileIndex >= input->filesCount) {
        return NULL;
    }
    return &input->files[input->fileIndex];
}

static avifBool avifInputHasRemainingData(const avifInput * input, int imageIndex)
{
    if (imageIndex < input->cacheCount) {
        return AVIF_TRUE;
    }

    if (input->useStdin) {
        return !feof(stdin);
    }
    return (input->fileIndex < input->filesCount);
}

static avifBool avifInputReadImage(avifInput * input,
                                   int imageIndex,
                                   avifBool ignoreColorProfile,
                                   avifBool ignoreExif,
                                   avifBool ignoreXMP,
                                   avifBool allowChangingCicp,
                                   avifImage * image,
                                   const avifInputFileSettings ** settings,
                                   uint32_t * outDepth,
                                   avifBool * sourceIsRGB,
                                   avifAppSourceTiming * sourceTiming,
                                   avifChromaDownsampling chromaDownsampling)
{
    if (imageIndex < input->cacheCount) {
        const avifInputCacheEntry * cached = &input->cache[imageIndex];
        const avifCropRect rect = { 0, 0, cached->image->width, cached->image->height };
        if (avifImageSetViewRect(image, cached->image, &rect) != AVIF_RESULT_OK) {
            assert(AVIF_FALSE);
        }
        if (settings) {
            *settings = cached->settings;
        }
        if (outDepth) {
            *outDepth = cached->fileBitDepth;
        }
        if (sourceIsRGB) {
            *sourceIsRGB = cached->fileIsRGB;
        }
        if (sourceTiming) {
            *sourceTiming = cached->sourceTiming;
        }
        return AVIF_TRUE;
    }

    avifImage * dstImage = image;
    const avifInputFileSettings ** dstSettings = settings;
    uint32_t * dstDepth = outDepth;
    avifBool * dstSourceIsRGB = sourceIsRGB;
    avifAppSourceTiming * dstSourceTiming = sourceTiming;
    if (input->cacheEnabled) {
        if (!avifInputAddCachedImage(input)) {
            fprintf(stderr, "ERROR: Out of memory");
            return AVIF_FALSE;
        }
        assert(imageIndex + 1 == input->cacheCount);
        dstImage = input->cache[imageIndex].image;
        // Copy CICP, clap etc.
        if (avifImageCopy(dstImage, image, /*planes=*/0) != AVIF_RESULT_OK) {
            assert(AVIF_FALSE);
        }
        dstSettings = &input->cache[imageIndex].settings;
        dstDepth = &input->cache[imageIndex].fileBitDepth;
        dstSourceIsRGB = &input->cache[imageIndex].fileIsRGB;
        dstSourceTiming = &input->cache[imageIndex].sourceTiming;
    }

    if (dstSourceTiming) {
        // A source timing of all 0s is a sentinel value hinting that the value is unset / should be
        // ignored. This is memset here as many of the paths in avifInputReadImage() do not set these
        // values. See the declaration for avifAppSourceTiming for more information.
        memset(dstSourceTiming, 0, sizeof(avifAppSourceTiming));
    }

    if (input->useStdin) {
        if (feof(stdin)) {
            return AVIF_FALSE;
        }
        if (!y4mRead(NULL, dstImage, dstSourceTiming, &input->frameIter)) {
            fprintf(stderr, "ERROR: Cannot read y4m through standard input");
            return AVIF_FALSE;
        }
        if (dstSettings) {
            *dstSettings = &input->files[0].settings;
        }
        if (dstDepth) {
            *dstDepth = dstImage->depth;
        }
        assert(dstImage->yuvFormat != AVIF_PIXEL_FORMAT_NONE);
        if (dstSourceIsRGB) {
            *dstSourceIsRGB = AVIF_FALSE;
        }
    } else {
        if (input->fileIndex >= input->filesCount) {
            return AVIF_FALSE;
        }

        const avifInputFile * currentFile = &input->files[input->fileIndex];
        const avifAppFileFormat inputFormat = avifReadImage(currentFile->filename,
                                                            input->requestedFormat,
                                                            input->requestedDepth,
                                                            chromaDownsampling,
                                                            ignoreColorProfile,
                                                            ignoreExif,
                                                            ignoreXMP,
                                                            allowChangingCicp,
                                                            dstImage,
                                                            dstDepth,
                                                            dstSourceTiming,
                                                            &input->frameIter);
        if (inputFormat == AVIF_APP_FILE_FORMAT_UNKNOWN) {
            fprintf(stderr, "Cannot read input file: %s\n", currentFile->filename);
            return AVIF_FALSE;
        }
        if (dstSourceIsRGB) {
            *dstSourceIsRGB = (inputFormat != AVIF_APP_FILE_FORMAT_Y4M);
        }
        if (!input->frameIter) {
            ++input->fileIndex;
        }
        if (dstSettings) {
            *dstSettings = &currentFile->settings;
        }

        assert(dstImage->yuvFormat != AVIF_PIXEL_FORMAT_NONE);
    }

    if (input->cacheEnabled) {
        // Reuse the just created cache entry.
        assert(imageIndex < input->cacheCount);
        return avifInputReadImage(input,
                                  imageIndex,
                                  ignoreColorProfile,
                                  ignoreExif,
                                  ignoreXMP,
                                  allowChangingCicp,
                                  image,
                                  settings,
                                  outDepth,
                                  sourceIsRGB,
                                  sourceTiming,
                                  chromaDownsampling);
    }
    return AVIF_TRUE;
}

static avifBool readEntireFile(const char * filename, avifRWData * raw)
{
    FILE * f = fopen(filename, "rb");
    if (!f) {
        return AVIF_FALSE;
    }

    fseek(f, 0, SEEK_END);
    long pos = ftell(f);
    if (pos <= 0) {
        fclose(f);
        return AVIF_FALSE;
    }
    size_t fileSize = (size_t)pos;
    fseek(f, 0, SEEK_SET);

    if (avifRWDataRealloc(raw, fileSize) != AVIF_RESULT_OK) {
        fclose(f);
        return AVIF_FALSE;
    }
    size_t bytesRead = fread(raw->data, 1, fileSize, f);
    fclose(f);

    if (bytesRead != fileSize) {
        avifRWDataFree(raw);
        return AVIF_FALSE;
    }
    return AVIF_TRUE;
}

// Returns NULL if a memory allocation failed.
static char * avifStrdup(const char * str)
{
    size_t len = strlen(str);
    char * dup = avifAlloc(len + 1);
    if (!dup) {
        return NULL;
    }
    memcpy(dup, str, len + 1);
    return dup;
}

static avifBool avifCodecSpecificOptionsAdd(avifCodecSpecificOptions * options, const char * keyValue)
{
    avifBool success = AVIF_FALSE;
    char ** oldKeys = options->keys;
    char ** oldValues = options->values;
    options->keys = malloc((options->count + 1) * sizeof(*options->keys));
    options->values = malloc((options->count + 1) * sizeof(*options->values));
    if (!options->keys || !options->values) {
        free(options->keys);
        free(options->values);
        options->keys = oldKeys;
        options->values = oldValues;
        return AVIF_FALSE;
    }
    if (options->count) {
        memcpy(options->keys, oldKeys, options->count * sizeof(*options->keys));
        memcpy(options->values, oldValues, options->count * sizeof(*options->values));
    }

    const char * value = strchr(keyValue, '=');
    if (value) {
        // Keep the parts on the left and on the right of the equal sign,
        // but not the equal sign itself.
        options->values[options->count] = avifStrdup(value + 1);
        const size_t keyLength = strlen(keyValue) - strlen(value);
        options->keys[options->count] = malloc(keyLength + 1);
        if (!options->values[options->count] || !options->keys[options->count]) {
            goto cleanup;
        }
        memcpy(options->keys[options->count], keyValue, keyLength);
        options->keys[options->count][keyLength] = '\0';
    } else {
        // Pass in a non-NULL, empty string. Codecs can use the mere existence of a key as a boolean value.
        options->values[options->count] = avifStrdup("");
        options->keys[options->count] = avifStrdup(keyValue);
        if (!options->values[options->count] || !options->keys[options->count]) {
            goto cleanup;
        }
    }
    success = AVIF_TRUE;
cleanup:
    ++options->count;
    free(oldKeys);
    free(oldValues);
    return success;
}

static void avifCodecSpecificOptionsFree(avifCodecSpecificOptions * options)
{
    while (options->count) {
        --options->count;
        free(options->keys[options->count]);
        free(options->values[options->count]);
    }
    free(options->keys);
    free(options->values);
    options->keys = NULL;
    options->values = NULL;
}

// Returns the best cell size for a given horizontal or vertical dimension.
static avifBool avifGetBestCellSize(const char * dimensionStr, uint32_t numPixels, uint32_t numCells, avifBool isSubsampled, uint32_t * cellSize)
{
    assert(numPixels);
    assert(numCells);

    // ISO/IEC 23008-12:2017, Section 6.6.2.3.1:
    //   The reconstructed image is formed by tiling the input images into a grid with a column width
    //   (potentially excluding the right-most column) equal to tile_width and a row height (potentially
    //   excluding the bottom-most row) equal to tile_height, without gap or overlap, and then
    //   trimming on the right and the bottom to the indicated output_width and output_height.
    // The priority could be to use a cell size that is a multiple of 64, but there is not always a valid one,
    // even though it is recommended by MIAF. Just use ceil(numPixels/numCells) for simplicity and to avoid
    // as much padding in the right-most and bottom-most cells as possible.
    // Use uint64_t computation to avoid a potential uint32_t overflow.
    *cellSize = (uint32_t)(((uint64_t)numPixels + numCells - 1) / numCells);

    // ISO/IEC 23000-22:2019, Section 7.3.11.4.2:
    //   - the tile_width shall be greater than or equal to 64, and should be a multiple of 64
    //   - the tile_height shall be greater than or equal to 64, and should be a multiple of 64
    if (*cellSize < 64) {
        *cellSize = 64;
        if ((uint64_t)(numCells - 1) * *cellSize >= (uint64_t)numPixels) {
            // Some cells would be entirely off-canvas.
            fprintf(stderr, "ERROR: There are too many cells %s (%u) to have at least 64 pixels per cell.\n", dimensionStr, numCells);
            return AVIF_FALSE;
        }
    }

    // The maximum AV1 frame size is 65536 pixels inclusive.
    if (*cellSize > 65536) {
        fprintf(stderr, "ERROR: Cell size %u is bigger %s than the maximum AV1 frame size 65536.\n", *cellSize, dimensionStr);
        return AVIF_FALSE;
    }

    // ISO/IEC 23000-22:2019, Section 7.3.11.4.2:
    //   - when the images are in the 4:2:2 chroma sampling format the horizontal tile offsets and widths,
    //     and the output width, shall be even numbers;
    //   - when the images are in the 4:2:0 chroma sampling format both the horizontal and vertical tile
    //     offsets and widths, and the output width and height, shall be even numbers.
    if (isSubsampled && (*cellSize & 1)) {
        ++*cellSize;
        if ((uint64_t)(numCells - 1) * *cellSize >= (uint64_t)numPixels) {
            // Some cells would be entirely off-canvas.
            fprintf(stderr, "ERROR: Odd cell size %u is forbidden on a %s subsampled image.\n", *cellSize - 1, dimensionStr);
            return AVIF_FALSE;
        }
    }

    // Each pixel is covered by exactly one cell, and each cell contains at least one pixel.
    assert(((uint64_t)(numCells - 1) * *cellSize < (uint64_t)numPixels) && ((uint64_t)numCells * *cellSize >= (uint64_t)numPixels));
    return AVIF_TRUE;
}

static avifBool avifImageSplitGrid(const avifImage * gridSplitImage, uint32_t gridCols, uint32_t gridRows, avifImage ** gridCells)
{
    uint32_t cellWidth, cellHeight;
    avifPixelFormatInfo formatInfo;
    avifGetPixelFormatInfo(gridSplitImage->yuvFormat, &formatInfo);
    const avifBool isSubsampledX = !formatInfo.monochrome && formatInfo.chromaShiftX;
    const avifBool isSubsampledY = !formatInfo.monochrome && formatInfo.chromaShiftY;
    if (!avifGetBestCellSize("horizontally", gridSplitImage->width, gridCols, isSubsampledX, &cellWidth) ||
        !avifGetBestCellSize("vertically", gridSplitImage->height, gridRows, isSubsampledY, &cellHeight)) {
        return AVIF_FALSE;
    }

    for (uint32_t gridY = 0; gridY < gridRows; ++gridY) {
        for (uint32_t gridX = 0; gridX < gridCols; ++gridX) {
            uint32_t gridIndex = gridX + (gridY * gridCols);
            avifImage * cellImage = avifImageCreateEmpty();
            if (!cellImage) {
                fprintf(stderr, "ERROR: Cell creation failed: out of memory\n");
                return AVIF_FALSE;
            }
            gridCells[gridIndex] = cellImage;

            avifCropRect cellRect = { gridX * cellWidth, gridY * cellHeight, cellWidth, cellHeight };
            if (cellRect.x + cellRect.width > gridSplitImage->width) {
                cellRect.width = gridSplitImage->width - cellRect.x;
            }
            if (cellRect.y + cellRect.height > gridSplitImage->height) {
                cellRect.height = gridSplitImage->height - cellRect.y;
            }
            const avifResult copyResult = avifImageSetViewRect(cellImage, gridSplitImage, &cellRect);
            if (copyResult != AVIF_RESULT_OK) {
                fprintf(stderr, "ERROR: Cell creation failed: %s\n", avifResultToString(copyResult));
                return AVIF_FALSE;
            }
        }
    }
    return AVIF_TRUE;
}

<<<<<<< HEAD
#define INVALID_QUALITY (-1)
#define DEFAULT_QUALITY 60 // Maps to a quantizer (QP) of 25.
#define DEFAULT_QUALITY_ALPHA AVIF_QUALITY_LOSSLESS
#define PROGRESSIVE_WORST_QUALITY 10 // Not doing auto progressive below this quality
#define PROGRESSIVE_START_QUALITY 2  // First progressive layer use this quality
=======
typedef struct
{
    avifCodecChoice codecChoice;
    int jobs;
    int quality;
    avifBool qualityIsConstrained; // true if quality explicitly set by the user
    int qualityAlpha;
    avifBool qualityAlphaIsConstrained; // true if qualityAlpha explicitly set by the user
    int minQuantizer;
    int maxQuantizer;
    int minQuantizerAlpha;
    int maxQuantizerAlpha;
    int targetSize;
    int tileRowsLog2;
    int tileColsLog2;
    avifBool autoTiling;
    avifBool progressive;
    int speed;
    avifHeaderFormat headerFormat;

    int paspCount;
    uint32_t paspValues[8]; // only the first two are used
    int clapCount;
    uint32_t clapValues[8];
    int gridDimsCount;
    uint32_t gridDims[8]; // only the first two are used
    int clliCount;
    uint32_t clliValues[8]; // only the first two are used

    int repetitionCount;
    int keyframeInterval;
    avifBool ignoreExif;
    avifBool ignoreXMP;
    avifBool ignoreColorProfile;
>>>>>>> 974ed444

static avifBool avifEncodeUpdateEncoderSettings(avifEncoder * encoder, const avifInputFileSettings * settings)
{
    if (!settings) {
        return AVIF_TRUE;
    }

    if (settings->quality.set) {
        encoder->quality = settings->quality.value;
    }
    if (settings->qualityAlpha.set) {
        encoder->qualityAlpha = settings->qualityAlpha.value;
    }
    if (settings->minQuantizer.set) {
        encoder->minQuantizer = settings->minQuantizer.value;
    }
    if (settings->maxQuantizer.set) {
        encoder->maxQuantizer = settings->maxQuantizer.value;
    }
    if (settings->minQuantizerAlpha.set) {
        encoder->minQuantizerAlpha = settings->minQuantizerAlpha.value;
    }
    if (settings->maxQuantizerAlpha.set) {
        encoder->maxQuantizerAlpha = settings->maxQuantizerAlpha.value;
    }
    if (settings->tileRowsLog2.set) {
        encoder->tileRowsLog2 = settings->tileRowsLog2.value;
    }
    if (settings->tileColsLog2.set) {
        encoder->tileColsLog2 = settings->tileColsLog2.value;
    }
    if (settings->autoTiling.set) {
        encoder->autoTiling = settings->autoTiling.value;
    }
    for (int i = 0; i < settings->codecSpecificOptions.count; ++i) {
        if (avifEncoderSetCodecSpecificOption(encoder, settings->codecSpecificOptions.keys[i], settings->codecSpecificOptions.values[i]) !=
            AVIF_RESULT_OK) {
            fprintf(stderr,
                    "ERROR: Failed to set codec specific option: %s = %s\n",
                    settings->codecSpecificOptions.keys[i],
                    settings->codecSpecificOptions.values[i]);
            return AVIF_FALSE;
        }
    }

    return AVIF_TRUE;
}

static avifBool avifEncodeRestOfImageSequence(avifEncoder * encoder,
                                              const avifSettings * settings,
                                              avifInput * input,
                                              int imageIndex,
                                              const avifImage * firstImage)
{
    avifBool success = AVIF_FALSE;
    avifImage * nextImage = NULL;
    const avifInputFileSettings * nextSettings = NULL;

    const avifInputFile * nextFile;
    while ((nextFile = avifInputGetFile(input, imageIndex)) != NULL) {
        uint64_t nextDurationInTimescales = nextFile->duration ? nextFile->duration : settings->outputTiming.duration;

        printf(" * Encoding frame %d [%" PRIu64 "/%" PRIu64 " ts]: %s\n",
               imageIndex,
               nextDurationInTimescales,
               settings->outputTiming.timescale,
               nextFile->filename);

        if (nextImage) {
            avifImageDestroy(nextImage);
        }
        nextImage = avifImageCreateEmpty();
        if (!nextImage) {
            fprintf(stderr, "ERROR: Out of memory\n");
            goto cleanup;
        }
        nextImage->colorPrimaries = firstImage->colorPrimaries;
        nextImage->transferCharacteristics = firstImage->transferCharacteristics;
        nextImage->matrixCoefficients = firstImage->matrixCoefficients;
        nextImage->yuvRange = firstImage->yuvRange;
        nextImage->alphaPremultiplied = firstImage->alphaPremultiplied;

        // Ignore ICC, Exif and XMP because only the metadata of the first frame is taken into
        // account by the libavif API.
        if (!avifInputReadImage(input,
                                imageIndex,
                                /*ignoreColorProfile=*/AVIF_TRUE,
                                /*ignoreExif=*/AVIF_TRUE,
                                /*ignoreXMP=*/AVIF_TRUE,
                                /*allowChangingCicp=*/AVIF_FALSE,
                                nextImage,
                                &nextSettings,
                                /*outDepth=*/NULL,
                                /*sourceIsRGB=*/NULL,
                                /*sourceTiming=*/NULL,
                                settings->chromaDownsampling)) {
            goto cleanup;
        }

        // Verify that this frame's properties matches the first frame's properties
        if ((firstImage->width != nextImage->width) || (firstImage->height != nextImage->height)) {
            fprintf(stderr,
                    "ERROR: Image sequence dimensions mismatch, [%ux%u] vs [%ux%u]: %s\n",
                    firstImage->width,
                    firstImage->height,
                    nextImage->width,
                    nextImage->height,
                    nextFile->filename);
            goto cleanup;
        }
        if (firstImage->depth != nextImage->depth) {
            fprintf(stderr,
                    "ERROR: Image sequence depth mismatch, [%u] vs [%u]: %s\n",
                    firstImage->depth,
                    nextImage->depth,
                    nextFile->filename);
            goto cleanup;
        }
        if ((firstImage->colorPrimaries != nextImage->colorPrimaries) ||
            (firstImage->transferCharacteristics != nextImage->transferCharacteristics) ||
            (firstImage->matrixCoefficients != nextImage->matrixCoefficients)) {
            fprintf(stderr,
                    "ERROR: Image sequence CICP mismatch, [%u/%u/%u] vs [%u/%u/%u]: %s\n",
                    firstImage->colorPrimaries,
                    firstImage->matrixCoefficients,
                    firstImage->transferCharacteristics,
                    nextImage->colorPrimaries,
                    nextImage->transferCharacteristics,
                    nextImage->matrixCoefficients,
                    nextFile->filename);
            goto cleanup;
        }
        if (firstImage->yuvRange != nextImage->yuvRange) {
            fprintf(stderr,
                    "ERROR: Image sequence range mismatch, [%s] vs [%s]: %s\n",
                    (firstImage->yuvRange == AVIF_RANGE_FULL) ? "Full" : "Limited",
                    (nextImage->yuvRange == AVIF_RANGE_FULL) ? "Full" : "Limited",
                    nextFile->filename);
            goto cleanup;
        }

        if (!avifEncodeUpdateEncoderSettings(encoder, nextSettings)) {
            goto cleanup;
        }

        const avifResult nextImageResult = avifEncoderAddImage(encoder, nextImage, nextDurationInTimescales, AVIF_ADD_IMAGE_FLAG_NONE);
        if (nextImageResult != AVIF_RESULT_OK) {
            fprintf(stderr, "ERROR: Failed to encode image: %s\n", avifResultToString(nextImageResult));
            goto cleanup;
        }
        ++imageIndex;
    }
    success = AVIF_TRUE;

cleanup:
    if (nextImage) {
        avifImageDestroy(nextImage);
    }
    return success;
}

static avifBool avifEncodeRestOfLayeredImage(avifEncoder * encoder,
                                             const avifSettings * settings,
                                             avifInput * input,
                                             int layerIndex,
                                             const avifImage * firstImage)
{
    avifBool success = AVIF_FALSE;
    int layers = encoder->extraLayerCount + 1;
    // --progressive only allows one input, so directly read from it.
    int targetQuality = (settings->overrideQuality != INVALID_QUALITY) ? settings->overrideQuality
                                                                       : input->files[0].settings.quality.value;
    int targetQualityAlpha = (settings->overrideQualityAlpha != INVALID_QUALITY) ? settings->overrideQualityAlpha
                                                                                 : input->files[0].settings.qualityAlpha.value;

    while (layerIndex < layers) {
        // reversed lerp such that last layer reaches exact targetQuality
        encoder->quality = targetQuality - (targetQuality - PROGRESSIVE_START_QUALITY) * (encoder->extraLayerCount - layerIndex) /
                                               encoder->extraLayerCount;
        encoder->qualityAlpha = targetQualityAlpha - (targetQualityAlpha - PROGRESSIVE_START_QUALITY) *
                                                         (encoder->extraLayerCount - layerIndex) / encoder->extraLayerCount;

        printf(" * Encoding layer %d: color quality [%d (%s)], alpha quality [%d (%s)]\n",
               layerIndex,
               encoder->quality,
               qualityString(encoder->quality),
               encoder->qualityAlpha,
               qualityString(encoder->qualityAlpha));

        const avifResult result = avifEncoderAddImage(encoder, firstImage, settings->outputTiming.duration, AVIF_ADD_IMAGE_FLAG_NONE);
        if (result != AVIF_RESULT_OK) {
            fprintf(stderr, "ERROR: Failed to encode image: %s\n", avifResultToString(result));
            goto cleanup;
        }
        ++layerIndex;
    }
    success = AVIF_TRUE;

cleanup:
    return success;
}

static avifBool avifEncodeImagesFixedQuality(const avifSettings * settings,
                                             avifInput * input,
                                             const avifInputFile * firstFile,
                                             const avifImage * firstImage,
                                             const avifImage * const * gridCells,
                                             avifRWData * encoded,
                                             avifIOStats * ioStats)
{
    avifBool success = AVIF_FALSE;
    avifRWDataFree(encoded);
    avifEncoder * encoder = avifEncoderCreate();
    if (!encoder) {
        fprintf(stderr, "ERROR: Out of memory\n");
        goto cleanup;
    }

    char manualTilingStr[128];
    snprintf(manualTilingStr,
             sizeof(manualTilingStr),
             "tileRowsLog2 [%d], tileColsLog2 [%d]",
             firstFile->settings.tileRowsLog2.value,
             firstFile->settings.tileColsLog2.value);

    encoder->maxThreads = settings->jobs;
    encoder->codecChoice = settings->codecChoice;
    encoder->speed = settings->speed;
    encoder->timescale = settings->outputTiming.timescale;
    encoder->keyframeInterval = settings->keyframeInterval;
    encoder->repetitionCount = settings->repetitionCount;
    if (!avifEncodeUpdateEncoderSettings(encoder, &firstFile->settings)) {
        goto cleanup;
    }

    if (settings->overrideQuality != INVALID_QUALITY) {
        encoder->quality = settings->overrideQuality;
    }
    if (settings->overrideQualityAlpha != INVALID_QUALITY) {
        encoder->qualityAlpha = settings->overrideQualityAlpha;
    }

    const char * const codecName = avifCodecName(settings->codecChoice, AVIF_CODEC_FLAG_CAN_ENCODE);
    char speed_str[16];
    if (settings->speed == AVIF_SPEED_DEFAULT) {
        strcpy(speed_str, "default");
    } else {
        snprintf(speed_str, sizeof(speed_str), "%d", settings->speed);
    }
    printf("Encoding with AV1 codec '%s' speed [%s], color quality [%d (%s)], alpha quality [%d (%s)], %s, %d worker thread(s), please wait...\n",
           codecName ? codecName : "none",
           speed_str,
           encoder->quality,
           qualityString(encoder->quality),
           encoder->qualityAlpha,
           qualityString(encoder->qualityAlpha),
           encoder->autoTiling ? "automatic tiling" : manualTilingStr,
           settings->jobs);
<<<<<<< HEAD
=======
    encoder->maxThreads = settings->jobs;
    encoder->quality = settings->quality;
    encoder->qualityAlpha = settings->qualityAlpha;
    encoder->minQuantizer = settings->minQuantizer;
    encoder->maxQuantizer = settings->maxQuantizer;
    encoder->minQuantizerAlpha = settings->minQuantizerAlpha;
    encoder->maxQuantizerAlpha = settings->maxQuantizerAlpha;
    encoder->tileRowsLog2 = settings->tileRowsLog2;
    encoder->tileColsLog2 = settings->tileColsLog2;
    encoder->autoTiling = settings->autoTiling;
    encoder->codecChoice = settings->codecChoice;
    encoder->speed = settings->speed;
    encoder->headerFormat = settings->headerFormat;
    encoder->timescale = settings->outputTiming.timescale;
    encoder->keyframeInterval = settings->keyframeInterval;
    encoder->repetitionCount = settings->repetitionCount;
>>>>>>> 974ed444

    if (settings->progressive) {
        // If the color quality or alpha quality is less than 10, the main()
        // function overrides --progressive and sets settings->progressive to
        // false.
        assert((encoder->quality >= PROGRESSIVE_WORST_QUALITY) && (encoder->qualityAlpha >= PROGRESSIVE_WORST_QUALITY));
        encoder->extraLayerCount = 1;
        // Encode the base layer with a very low quality to ensure a small encoded size.
        encoder->quality = 2;
        if (firstImage->alphaPlane && firstImage->alphaRowBytes) {
            encoder->qualityAlpha = 2;
        }
        printf(" * Encoding layer %d: color quality [%d (%s)], alpha quality [%d (%s)]\n",
               0,
               encoder->quality,
               qualityString(encoder->quality),
               encoder->qualityAlpha,
               qualityString(encoder->qualityAlpha));
    }

    if (settings->gridDimsCount > 0) {
        const avifResult addImageResult =
            avifEncoderAddImageGrid(encoder, settings->gridDims[0], settings->gridDims[1], gridCells, AVIF_ADD_IMAGE_FLAG_SINGLE);
        if (addImageResult != AVIF_RESULT_OK) {
            fprintf(stderr, "ERROR: Failed to encode image grid: %s\n", avifResultToString(addImageResult));
            goto cleanup;
        }
    } else {
        int imageIndex = 1; // firstImage with imageIndex 0 is already available.

        avifAddImageFlags addImageFlags = AVIF_ADD_IMAGE_FLAG_NONE;
        if (!avifInputHasRemainingData(input, imageIndex) && !settings->progressive) {
            addImageFlags |= AVIF_ADD_IMAGE_FLAG_SINGLE;
        }

        uint64_t firstDurationInTimescales = firstFile->duration ? firstFile->duration : settings->outputTiming.duration;
        if (input->useStdin || (input->filesCount > 1)) {
            printf(" * Encoding frame %d [%" PRIu64 "/%" PRIu64 " ts]: %s\n",
                   0,
                   firstDurationInTimescales,
                   settings->outputTiming.timescale,
                   firstFile->filename);
        }
        const avifResult addImageResult = avifEncoderAddImage(encoder, firstImage, firstDurationInTimescales, addImageFlags);
        if (addImageResult != AVIF_RESULT_OK) {
            fprintf(stderr, "ERROR: Failed to encode image: %s\n", avifResultToString(addImageResult));
            goto cleanup;
        }

        if (settings->progressive) {
            if (!avifEncodeRestOfLayeredImage(encoder, settings, input, imageIndex, firstImage)) {
                goto cleanup;
            }
        } else {
            // Not generating a single-image grid: Use all remaining input files as subsequent
            // frames.
            if (!avifEncodeRestOfImageSequence(encoder, settings, input, imageIndex, firstImage)) {
                goto cleanup;
            }
        }
    }

    const avifResult finishResult = avifEncoderFinish(encoder, encoded);
    if (finishResult != AVIF_RESULT_OK) {
        fprintf(stderr, "ERROR: Failed to finish encoding: %s\n", avifResultToString(finishResult));
        goto cleanup;
    }
    success = AVIF_TRUE;
    memcpy(ioStats, &encoder->ioStats, sizeof(*ioStats));

cleanup:
    if (encoder) {
        if (!success) {
            avifDumpDiagnostics(&encoder->diag);
        }
        avifEncoderDestroy(encoder);
    }
    return success;
}

static avifBool avifEncodeImages(avifSettings * settings,
                                 avifInput * input,
                                 const avifInputFile * firstFile,
                                 const avifImage * firstImage,
                                 const avifImage * const * gridCells,
                                 avifRWData * encoded,
                                 avifIOStats * ioStats)
{
    if (settings->targetSize == -1) {
        return avifEncodeImagesFixedQuality(settings, input, firstFile, firstImage, gridCells, encoded, ioStats);
    }

    if (settings->qualityIsConstrained && settings->qualityAlphaIsConstrained) {
        fprintf(stderr, "ERROR: --target_size is used with constrained --qcolor and --qalpha\n");
        return AVIF_FALSE;
    }

    printf("Starting a binary search to find the %s generating the encoded image size closest to %d bytes, please wait...\n",
           settings->qualityAlphaIsConstrained ? "color quality"
                                               : (settings->qualityIsConstrained ? "alpha quality" : "color and alpha qualities"),
           settings->targetSize);
    const size_t targetSize = (size_t)settings->targetSize;

    // TODO(yguyon): Use quantizer instead of quality because quantizer range is smaller (faster binary search).
    int closestQuality = INVALID_QUALITY;
    avifRWData closestEncoded = { NULL, 0 };
    size_t closestSizeDiff = 0;
    avifIOStats closestIoStats = { 0, 0 };

    int minQuality = settings->progressive ? PROGRESSIVE_WORST_QUALITY : AVIF_QUALITY_WORST; // inclusive
    int maxQuality = AVIF_QUALITY_BEST;                                                      // inclusive
    while (minQuality <= maxQuality) {
        const int quality = (minQuality + maxQuality) / 2;
        if (!settings->qualityIsConstrained) {
            settings->overrideQuality = quality;
        }
        if (!settings->qualityAlphaIsConstrained) {
            settings->overrideQualityAlpha = quality;
        }

        if (!avifEncodeImagesFixedQuality(settings, input, firstFile, firstImage, gridCells, encoded, ioStats)) {
            avifRWDataFree(&closestEncoded);
            return AVIF_FALSE;
        }
        printf("Encoded image of size %" AVIF_FMT_ZU " bytes.\n", encoded->size);

        if (encoded->size == targetSize) {
            return AVIF_TRUE;
        }

        size_t sizeDiff;
        if (encoded->size > targetSize) {
            sizeDiff = encoded->size - targetSize;
            maxQuality = quality - 1;
        } else {
            sizeDiff = targetSize - encoded->size;
            minQuality = quality + 1;
        }

        if ((closestQuality == INVALID_QUALITY) || (sizeDiff < closestSizeDiff)) {
            closestQuality = quality;
            avifRWDataFree(&closestEncoded);
            closestEncoded = *encoded;
            encoded->size = 0;
            encoded->data = NULL;
            closestSizeDiff = sizeDiff;
            closestIoStats = *ioStats;
        }
    }

    if (!settings->qualityIsConstrained) {
        settings->overrideQuality = closestQuality;
    }
    if (!settings->qualityAlphaIsConstrained) {
        settings->overrideQualityAlpha = closestQuality;
    }
    avifRWDataFree(encoded);
    *encoded = closestEncoded;
    *ioStats = closestIoStats;
    printf("Kept the encoded image of size %" AVIF_FMT_ZU " bytes generated with ", encoded->size);
    if (!settings->qualityIsConstrained) {
        printf("color quality %d", settings->overrideQuality);
    }
    if (!settings->qualityAlphaIsConstrained) {
        if (!settings->qualityIsConstrained) {
            printf(" and ");
        }
        printf("alpha quality %d", settings->overrideQualityAlpha);
    }
    printf(".\n");
    return AVIF_TRUE;
}

int main(int argc, char * argv[])
{
    if (argc < 2) {
        syntaxShort();
        return 1;
    }

    const char * outputFilename = NULL;

    avifInput input;
    memset(&input, 0, sizeof(input));
    input.files = malloc(sizeof(avifInputFile) * argc);
    input.requestedFormat = AVIF_PIXEL_FORMAT_NONE; // AVIF_PIXEL_FORMAT_NONE is used as a sentinel for "auto"

    // See here for the discussion on the semi-arbitrary defaults for speed:
    //     https://github.com/AOMediaCodec/libavif/issues/440

    int returnCode = 0;
    avifBool noOverwrite = AVIF_FALSE;
    avifSettings settings;
    memset(&settings, 0, sizeof(settings));
    settings.codecChoice = AVIF_CODEC_CHOICE_AUTO;
    settings.jobs = 1;
    settings.targetSize = -1;
    settings.qualityIsConstrained = AVIF_FALSE;
    settings.qualityAlphaIsConstrained = AVIF_FALSE;
    settings.overrideQuality = INVALID_QUALITY;
    settings.overrideQualityAlpha = INVALID_QUALITY;
    settings.progressive = AVIF_FALSE;
    settings.speed = 6;
    settings.headerFormat = AVIF_HEADER_FULL;
    settings.repetitionCount = AVIF_REPETITION_COUNT_INFINITE;
    settings.keyframeInterval = 0;
    settings.ignoreExif = AVIF_FALSE;
    settings.ignoreXMP = AVIF_FALSE;
    settings.ignoreColorProfile = AVIF_FALSE;
    settings.cicpExplicitlySet = AVIF_FALSE;

    avifInputFileSettings pendingSettings;
    memset(&pendingSettings, 0, sizeof(pendingSettings));

    avifBool cropConversionRequired = AVIF_FALSE;
    uint8_t irotAngle = 0xff; // sentinel value indicating "unused"
    uint8_t imirAxis = 0xff;  // sentinel value indicating "unused"
    avifRange requestedRange = AVIF_RANGE_FULL;
    avifBool lossless = AVIF_FALSE;
    avifImage * image = NULL;
    avifRWData raw = AVIF_DATA_EMPTY;
    avifRWData exifOverride = AVIF_DATA_EMPTY;
    avifRWData xmpOverride = AVIF_DATA_EMPTY;
    avifRWData iccOverride = AVIF_DATA_EMPTY;
    avifBool premultiplyAlpha = AVIF_FALSE;
    uint32_t gridCellCount = 0;
    avifImage ** gridCells = NULL;
    avifImage * gridSplitImage = NULL; // used for cleanup tracking

    // By default, the color profile itself is unspecified, so CP/TC are set (to 2) accordingly.
    // However, if the end-user doesn't specify any CICP, we will convert to YUV using BT601
    // coefficients anyway (as MC:2 falls back to MC:5/6), so we might as well signal it explicitly.
    // See: ISO/IEC 23000-22:2019 Amendment 2, or the comment in avifCalcYUVCoefficients()
    settings.colorPrimaries = AVIF_COLOR_PRIMARIES_UNSPECIFIED;
    settings.transferCharacteristics = AVIF_TRANSFER_CHARACTERISTICS_UNSPECIFIED;
    settings.matrixCoefficients = AVIF_MATRIX_COEFFICIENTS_BT601;
    settings.chromaDownsampling = AVIF_CHROMA_DOWNSAMPLING_AUTOMATIC;

    int argIndex = 1;
    while (argIndex < argc) {
        const char * arg = argv[argIndex];

        if (!strcmp(arg, "--")) {
            // Stop parsing flags, everything after this is positional arguments
            ++argIndex;
            // Parse additional positional arguments if any
            while (argIndex < argc) {
                arg = argv[argIndex];
                input.files[input.filesCount].filename = arg;
                input.files[input.filesCount].duration = settings.outputTiming.duration;
                input.files[input.filesCount].settings = pendingSettings;
                memset(&pendingSettings, 0, sizeof(pendingSettings));
                ++input.filesCount;
                ++argIndex;
            }
            break;
        } else if (!strcmp(arg, "-h") || !strcmp(arg, "--help")) {
            syntaxLong();
            goto cleanup;
        } else if (!strcmp(arg, "-V") || !strcmp(arg, "--version")) {
            avifPrintVersions();
            goto cleanup;
        } else if (!strcmp(arg, "--no-overwrite")) {
            noOverwrite = AVIF_TRUE;
        } else if (!strcmp(arg, "-j") || !strcmp(arg, "--jobs")) {
            NEXTARG();
            if (!strcmp(arg, "all")) {
                settings.jobs = avifQueryCPUCount();
            } else {
                settings.jobs = atoi(arg);
                if (settings.jobs < 1) {
                    settings.jobs = 1;
                }
            }
        } else if (!strcmp(arg, "--stdin")) {
            input.useStdin = AVIF_TRUE;
        } else if (!strcmp(arg, "-o") || !strcmp(arg, "--output")) {
            NEXTARG();
            outputFilename = arg;
#if defined(AVIF_ENABLE_EXPERIMENTAL_AVIR)
        } else if (!strcmp(arg, "--avir")) {
            settings.headerFormat = AVIF_HEADER_REDUCED;
#endif // AVIF_ENABLE_EXPERIMENTAL_AVIR
        } else if (!strcmp(arg, "-d") || !strcmp(arg, "--depth")) {
            NEXTARG();
            input.requestedDepth = atoi(arg);
            if ((input.requestedDepth != 8) && (input.requestedDepth != 10) && (input.requestedDepth != 12)) {
                fprintf(stderr, "ERROR: invalid depth: %s\n", arg);
                returnCode = 1;
                goto cleanup;
            }
        } else if (!strcmp(arg, "-y") || !strcmp(arg, "--yuv")) {
            NEXTARG();
            if (!strcmp(arg, "444")) {
                input.requestedFormat = AVIF_PIXEL_FORMAT_YUV444;
            } else if (!strcmp(arg, "422")) {
                input.requestedFormat = AVIF_PIXEL_FORMAT_YUV422;
            } else if (!strcmp(arg, "420")) {
                input.requestedFormat = AVIF_PIXEL_FORMAT_YUV420;
            } else if (!strcmp(arg, "400")) {
                input.requestedFormat = AVIF_PIXEL_FORMAT_YUV400;
            } else {
                fprintf(stderr, "ERROR: invalid format: %s\n", arg);
                returnCode = 1;
                goto cleanup;
            }
        } else if (!strcmp(arg, "-k") || !strcmp(arg, "--keyframe")) {
            NEXTARG();
            settings.keyframeInterval = atoi(arg);
        } else if (!strcmp(arg, "-q") || !strcmp(arg, "--qcolor") || strpre(arg, "-q:") || strpre(arg, "--qcolor:")) {
            avifOptionSuffixType type = parseOptionSuffix(arg, input.filesCount);
            if (type == AVIF_OPTION_SUFFIX_INVALID) {
                returnCode = 1;
                goto cleanup;
            }
            NEXTARG();
            int quality = atoi(arg);
            if (quality < AVIF_QUALITY_WORST) {
                quality = AVIF_QUALITY_WORST;
            }
            if (quality > AVIF_QUALITY_BEST) {
                quality = AVIF_QUALITY_BEST;
            }
            if (type == AVIF_OPTION_SUFFIX_UPDATE || input.filesCount == 0) {
                pendingSettings.quality = intSettingsEntryOf(quality);
            } else {
                input.files[0].settings.quality = intSettingsEntryOf(quality);
            }
        } else if (!strcmp(arg, "--qalpha") || strpre(arg, "--qalpha:")) {
            avifOptionSuffixType type = parseOptionSuffix(arg, input.filesCount);
            if (type == AVIF_OPTION_SUFFIX_INVALID) {
                returnCode = 1;
                goto cleanup;
            }
            NEXTARG();
            int qualityAlpha = atoi(arg);
            if (qualityAlpha < AVIF_QUALITY_WORST) {
                qualityAlpha = AVIF_QUALITY_WORST;
            }
            if (qualityAlpha > AVIF_QUALITY_BEST) {
                qualityAlpha = AVIF_QUALITY_BEST;
            }
            if (type == AVIF_OPTION_SUFFIX_UPDATE || input.filesCount == 0) {
                pendingSettings.qualityAlpha = intSettingsEntryOf(qualityAlpha);
            } else {
                input.files[0].settings.qualityAlpha = intSettingsEntryOf(qualityAlpha);
            }
        } else if (!strcmp(arg, "--min") || strpre(arg, "--min:")) {
            avifOptionSuffixType type = parseOptionSuffix(arg, input.filesCount);
            if (type == AVIF_OPTION_SUFFIX_INVALID) {
                returnCode = 1;
                goto cleanup;
            }
            NEXTARG();
            int minQuantizer = atoi(arg);
            if (minQuantizer < AVIF_QUANTIZER_BEST_QUALITY) {
                minQuantizer = AVIF_QUANTIZER_BEST_QUALITY;
            }
            if (minQuantizer > AVIF_QUANTIZER_WORST_QUALITY) {
                minQuantizer = AVIF_QUANTIZER_WORST_QUALITY;
            }
            if (type == AVIF_OPTION_SUFFIX_UPDATE || input.filesCount == 0) {
                pendingSettings.minQuantizer = intSettingsEntryOf(minQuantizer);
            } else {
                input.files[0].settings.minQuantizer = intSettingsEntryOf(minQuantizer);
            }
        } else if (!strcmp(arg, "--max") || strpre(arg, "--max:")) {
            avifOptionSuffixType type = parseOptionSuffix(arg, input.filesCount);
            if (type == AVIF_OPTION_SUFFIX_INVALID) {
                returnCode = 1;
                goto cleanup;
            }
            NEXTARG();
            int maxQuantizer = atoi(arg);
            if (maxQuantizer < AVIF_QUANTIZER_BEST_QUALITY) {
                maxQuantizer = AVIF_QUANTIZER_BEST_QUALITY;
            }
            if (maxQuantizer > AVIF_QUANTIZER_WORST_QUALITY) {
                maxQuantizer = AVIF_QUANTIZER_WORST_QUALITY;
            }
            if (type == AVIF_OPTION_SUFFIX_UPDATE || input.filesCount == 0) {
                pendingSettings.maxQuantizer = intSettingsEntryOf(maxQuantizer);
            } else {
                input.files[0].settings.maxQuantizer = intSettingsEntryOf(maxQuantizer);
            }
        } else if (!strcmp(arg, "--minalpha") || strpre(arg, "--minalpha:")) {
            avifOptionSuffixType type = parseOptionSuffix(arg, input.filesCount);
            if (type == AVIF_OPTION_SUFFIX_INVALID) {
                returnCode = 1;
                goto cleanup;
            }
            NEXTARG();
            int minQuantizerAlpha = atoi(arg);
            if (minQuantizerAlpha < AVIF_QUANTIZER_BEST_QUALITY) {
                minQuantizerAlpha = AVIF_QUANTIZER_BEST_QUALITY;
            }
            if (minQuantizerAlpha > AVIF_QUANTIZER_WORST_QUALITY) {
                minQuantizerAlpha = AVIF_QUANTIZER_WORST_QUALITY;
            }
            if (type == AVIF_OPTION_SUFFIX_UPDATE || input.filesCount == 0) {
                pendingSettings.minQuantizerAlpha = intSettingsEntryOf(minQuantizerAlpha);
            } else {
                input.files[0].settings.minQuantizerAlpha = intSettingsEntryOf(minQuantizerAlpha);
            }
        } else if (!strcmp(arg, "--maxalpha") || strpre(arg, "--maxalpha:")) {
            avifOptionSuffixType type = parseOptionSuffix(arg, input.filesCount);
            if (type == AVIF_OPTION_SUFFIX_INVALID) {
                returnCode = 1;
                goto cleanup;
            }
            NEXTARG();
            int maxQuantizerAlpha = atoi(arg);
            if (maxQuantizerAlpha < AVIF_QUANTIZER_BEST_QUALITY) {
                maxQuantizerAlpha = AVIF_QUANTIZER_BEST_QUALITY;
            }
            if (maxQuantizerAlpha > AVIF_QUANTIZER_WORST_QUALITY) {
                maxQuantizerAlpha = AVIF_QUANTIZER_WORST_QUALITY;
            }
            if (type == AVIF_OPTION_SUFFIX_UPDATE || input.filesCount == 0) {
                pendingSettings.maxQuantizerAlpha = intSettingsEntryOf(maxQuantizerAlpha);
            } else {
                input.files[0].settings.maxQuantizerAlpha = intSettingsEntryOf(maxQuantizerAlpha);
            }
        } else if (!strcmp(arg, "--target-size")) {
            NEXTARG();
            settings.targetSize = atoi(arg);
            if (settings.targetSize < 0) {
                settings.targetSize = -1;
            }
        } else if (!strcmp(arg, "--tilerowslog2") || strpre(arg, "--tilerowslog2:")) {
            avifOptionSuffixType type = parseOptionSuffix(arg, input.filesCount);
            if (type == AVIF_OPTION_SUFFIX_INVALID) {
                returnCode = 1;
                goto cleanup;
            }
            NEXTARG();
            int tileRowsLog2 = atoi(arg);
            if (tileRowsLog2 < 0) {
                tileRowsLog2 = 0;
            }
            if (tileRowsLog2 > 6) {
                tileRowsLog2 = 6;
            }
            if (type == AVIF_OPTION_SUFFIX_UPDATE || input.filesCount == 0) {
                pendingSettings.tileRowsLog2 = intSettingsEntryOf(tileRowsLog2);
            } else {
                input.files[0].settings.tileRowsLog2 = intSettingsEntryOf(tileRowsLog2);
            }
        } else if (!strcmp(arg, "--tilecolslog2") || strpre(arg, "--tilecolslog2:")) {
            avifOptionSuffixType type = parseOptionSuffix(arg, input.filesCount);
            if (type == AVIF_OPTION_SUFFIX_INVALID) {
                returnCode = 1;
                goto cleanup;
            }
            NEXTARG();
            int tileColsLog2 = atoi(arg);
            if (tileColsLog2 < 0) {
                tileColsLog2 = 0;
            }
            if (tileColsLog2 > 6) {
                tileColsLog2 = 6;
            }
            if (type == AVIF_OPTION_SUFFIX_UPDATE || input.filesCount == 0) {
                pendingSettings.tileColsLog2 = intSettingsEntryOf(tileColsLog2);
            } else {
                input.files[0].settings.tileColsLog2 = intSettingsEntryOf(tileColsLog2);
            }
        } else if (!strcmp(arg, "--autotiling") || strpre(arg, "--autotiling:")) {
            avifOptionSuffixType type = parseOptionSuffix(arg, input.filesCount);
            if (type == AVIF_OPTION_SUFFIX_INVALID) {
                returnCode = 1;
                goto cleanup;
            }
            if (type == AVIF_OPTION_SUFFIX_UPDATE || input.filesCount == 0) {
                pendingSettings.autoTiling = boolSettingsEntryOf(AVIF_TRUE);
            } else {
                input.files[0].settings.autoTiling = boolSettingsEntryOf(AVIF_TRUE);
            }
        } else if (!strcmp(arg, "--progressive")) {
            settings.progressive = AVIF_TRUE;
        } else if (!strcmp(arg, "-g") || !strcmp(arg, "--grid")) {
            NEXTARG();
            settings.gridDimsCount = parseU32List(settings.gridDims, arg);
            if (settings.gridDimsCount != 2) {
                fprintf(stderr, "ERROR: Invalid grid dims: %s\n", arg);
                returnCode = 1;
                goto cleanup;
            }
            if ((settings.gridDims[0] == 0) || (settings.gridDims[0] > 256) || (settings.gridDims[1] == 0) ||
                (settings.gridDims[1] > 256)) {
                fprintf(stderr, "ERROR: Invalid grid dims (valid dim range [1-256]): %s\n", arg);
                returnCode = 1;
                goto cleanup;
            }
        } else if (!strcmp(arg, "--cicp") || !strcmp(arg, "--nclx")) {
            NEXTARG();
            int cicp[3];
            if (!parseCICP(cicp, arg)) {
                returnCode = 1;
                goto cleanup;
            }
            settings.colorPrimaries = (avifColorPrimaries)cicp[0];
            settings.transferCharacteristics = (avifTransferCharacteristics)cicp[1];
            settings.matrixCoefficients = (avifMatrixCoefficients)cicp[2];
            settings.cicpExplicitlySet = AVIF_TRUE;
        } else if (!strcmp(arg, "-r") || !strcmp(arg, "--range")) {
            NEXTARG();
            if (!strcmp(arg, "limited") || !strcmp(arg, "l")) {
                requestedRange = AVIF_RANGE_LIMITED;
            } else if (!strcmp(arg, "full") || !strcmp(arg, "f")) {
                requestedRange = AVIF_RANGE_FULL;
            } else {
                fprintf(stderr, "ERROR: Unknown range: %s\n", arg);
                returnCode = 1;
                goto cleanup;
            }
        } else if (!strcmp(arg, "-s") || !strcmp(arg, "--speed")) {
            NEXTARG();
            if (!strcmp(arg, "default") || !strcmp(arg, "d")) {
                settings.speed = AVIF_SPEED_DEFAULT;
            } else {
                settings.speed = atoi(arg);
                if (settings.speed > AVIF_SPEED_FASTEST) {
                    settings.speed = AVIF_SPEED_FASTEST;
                }
                if (settings.speed < AVIF_SPEED_SLOWEST) {
                    settings.speed = AVIF_SPEED_SLOWEST;
                }
            }
        } else if (!strcmp(arg, "--exif")) {
            NEXTARG();
            if (!readEntireFile(arg, &exifOverride)) {
                fprintf(stderr, "ERROR: Unable to read Exif metadata: %s\n", arg);
                returnCode = 1;
                goto cleanup;
            }
            settings.ignoreExif = AVIF_TRUE;
        } else if (!strcmp(arg, "--xmp")) {
            NEXTARG();
            if (!readEntireFile(arg, &xmpOverride)) {
                fprintf(stderr, "ERROR: Unable to read XMP metadata: %s\n", arg);
                returnCode = 1;
                goto cleanup;
            }
            settings.ignoreXMP = AVIF_TRUE;
        } else if (!strcmp(arg, "--icc")) {
            NEXTARG();
            if (!readEntireFile(arg, &iccOverride)) {
                fprintf(stderr, "ERROR: Unable to read ICC profile: %s\n", arg);
                returnCode = 1;
                goto cleanup;
            }
            settings.ignoreColorProfile = AVIF_TRUE;
        } else if (!strcmp(arg, "--duration") || strpre(arg, "--duration:")) {
            avifOptionSuffixType type = parseOptionSuffix(arg, -1);
            if (type == AVIF_OPTION_SUFFIX_INVALID) {
                returnCode = 1;
                goto cleanup;
            }
            NEXTARG();
            int durationInt = atoi(arg);
            if (durationInt < 1) {
                fprintf(stderr, "ERROR: Invalid duration: %d\n", durationInt);
                returnCode = 1;
                goto cleanup;
            }
            settings.outputTiming.duration = (uint64_t)durationInt;
        } else if (!strcmp(arg, "--timescale") || !strcmp(arg, "--fps")) {
            NEXTARG();
            int timescaleInt = atoi(arg);
            if (timescaleInt < 1) {
                fprintf(stderr, "ERROR: Invalid timescale: %d\n", timescaleInt);
                returnCode = 1;
                goto cleanup;
            }
            settings.outputTiming.timescale = (uint64_t)timescaleInt;
        } else if (!strcmp(arg, "-c") || !strcmp(arg, "--codec")) {
            NEXTARG();
            settings.codecChoice = avifCodecChoiceFromName(arg);
            if (settings.codecChoice == AVIF_CODEC_CHOICE_AUTO) {
                fprintf(stderr, "ERROR: Unrecognized codec: %s\n", arg);
                returnCode = 1;
                goto cleanup;
            } else {
                const char * codecName = avifCodecName(settings.codecChoice, AVIF_CODEC_FLAG_CAN_ENCODE);
                if (codecName == NULL) {
                    fprintf(stderr, "ERROR: AV1 Codec cannot encode: %s\n", arg);
                    returnCode = 1;
                    goto cleanup;
                }
            }
        } else if (!strcmp(arg, "-a") || !strcmp(arg, "--advanced") || strpre(arg, "-a:") || strpre(arg, "--advanced:")) {
            avifOptionSuffixType type = parseOptionSuffix(arg, input.filesCount);
            if (type == AVIF_OPTION_SUFFIX_INVALID) {
                returnCode = 1;
                goto cleanup;
            }
            NEXTARG();
            avifInputFileSettings * targetSettings =
                (type == AVIF_OPTION_SUFFIX_UPDATE || input.filesCount == 0) ? &pendingSettings : &input.files[0].settings;
            if (!avifCodecSpecificOptionsAdd(&targetSettings->codecSpecificOptions, arg)) {
                fprintf(stderr, "ERROR: Out of memory when setting codec specific option: %s\n", arg);
                returnCode = 1;
                goto cleanup;
            }
        } else if (!strcmp(arg, "--ignore-exif")) {
            settings.ignoreExif = AVIF_TRUE;
        } else if (!strcmp(arg, "--ignore-xmp")) {
            settings.ignoreXMP = AVIF_TRUE;
        } else if (!strcmp(arg, "--ignore-profile") || !strcmp(arg, "--ignore-icc")) {
            settings.ignoreColorProfile = AVIF_TRUE;
        } else if (!strcmp(arg, "--pasp")) {
            NEXTARG();
            settings.paspCount = parseU32List(settings.paspValues, arg);
            if (settings.paspCount != 2) {
                fprintf(stderr, "ERROR: Invalid pasp values: %s\n", arg);
                returnCode = 1;
                goto cleanup;
            }
        } else if (!strcmp(arg, "--crop")) {
            NEXTARG();
            settings.clapCount = parseU32List(settings.clapValues, arg);
            if (settings.clapCount != 4) {
                fprintf(stderr, "ERROR: Invalid crop values: %s\n", arg);
                returnCode = 1;
                goto cleanup;
            }
            cropConversionRequired = AVIF_TRUE;
        } else if (!strcmp(arg, "--clap")) {
            NEXTARG();
            settings.clapCount = parseU32List(settings.clapValues, arg);
            if (settings.clapCount != 8) {
                fprintf(stderr, "ERROR: Invalid clap values: %s\n", arg);
                returnCode = 1;
                goto cleanup;
            }
        } else if (!strcmp(arg, "--irot")) {
            NEXTARG();
            irotAngle = (uint8_t)atoi(arg);
            if (irotAngle > 3) {
                fprintf(stderr, "ERROR: Invalid irot angle: %s\n", arg);
                returnCode = 1;
                goto cleanup;
            }
        } else if (!strcmp(arg, "--imir")) {
            NEXTARG();
            imirAxis = (uint8_t)atoi(arg);
            if (imirAxis > 1) {
                fprintf(stderr, "ERROR: Invalid imir axis: %s\n", arg);
                returnCode = 1;
                goto cleanup;
            }
        } else if (!strcmp(arg, "--clli")) {
            NEXTARG();
            settings.clliCount = parseU32List(settings.clliValues, arg);
            if (settings.clliCount != 2 || settings.clliValues[0] >= (1u << 16) || settings.clliValues[1] >= (1u << 16)) {
                fprintf(stderr, "ERROR: Invalid clli values: %s\n", arg);
                returnCode = 1;
                goto cleanup;
            }
        } else if (!strcmp(arg, "--repetition-count")) {
            NEXTARG();
            if (!strcmp(arg, "infinite")) {
                settings.repetitionCount = AVIF_REPETITION_COUNT_INFINITE;
            } else {
                settings.repetitionCount = atoi(arg);
                if (settings.repetitionCount < 0) {
                    fprintf(stderr, "ERROR: Invalid repetition count: %s\n", arg);
                    returnCode = 1;
                    goto cleanup;
                }
            }
        } else if (!strcmp(arg, "-l") || !strcmp(arg, "--lossless")) {
            lossless = AVIF_TRUE;
        } else if (!strcmp(arg, "-p") || !strcmp(arg, "--premultiply")) {
            premultiplyAlpha = AVIF_TRUE;
        } else if (!strcmp(arg, "--sharpyuv")) {
            settings.chromaDownsampling = AVIF_CHROMA_DOWNSAMPLING_SHARP_YUV;
        } else if (arg[0] == '-') {
            fprintf(stderr, "ERROR: unrecognized option %s\n\n", arg);
            syntaxLong();
            returnCode = 1;
            goto cleanup;
        } else {
            // Positional argument
            input.files[input.filesCount].filename = arg;
            input.files[input.filesCount].duration = settings.outputTiming.duration;
            input.files[input.filesCount].settings = pendingSettings;
            memset(&pendingSettings, 0, sizeof(pendingSettings));
            ++input.filesCount;
        }

        ++argIndex;
    }

    // Check global lossless parameters and set to default if needed.
    if (lossless) {
        // Pixel format.
        if (input.requestedFormat != AVIF_PIXEL_FORMAT_NONE && input.requestedFormat != AVIF_PIXEL_FORMAT_YUV444 &&
            input.requestedFormat != AVIF_PIXEL_FORMAT_YUV400) {
            fprintf(stderr,
                    "When set, the pixel format can only be 444 in lossless "
                    "mode. 400 also works if the input is grayscale.\n");
            returnCode = 1;
        }
        // Codec.
        const char * codecName = avifCodecName(settings.codecChoice, AVIF_CODEC_FLAG_CAN_ENCODE);
        if (codecName && !strcmp(codecName, "rav1e")) {
            fprintf(stderr, "rav1e doesn't support lossless encoding yet: https://github.com/xiph/rav1e/issues/151\n");
            returnCode = 1;
        } else if (codecName && !strcmp(codecName, "svt")) {
            fprintf(stderr, "SVT-AV1 doesn't support lossless encoding yet: https://gitlab.com/AOMediaCodec/SVT-AV1/-/issues/1636\n");
            returnCode = 1;
        }
        // Range.
        if (requestedRange != AVIF_RANGE_FULL) {
            fprintf(stderr, "Range has to be full in lossless mode.\n");
            returnCode = 1;
        }
        // Matrix coefficients.
        if (settings.cicpExplicitlySet) {
            avifBool incompatibleMC = (settings.matrixCoefficients != AVIF_MATRIX_COEFFICIENTS_IDENTITY);
#if defined(AVIF_ENABLE_EXPERIMENTAL_YCGCO_R)
            incompatibleMC &= (settings.matrixCoefficients != AVIF_MATRIX_COEFFICIENTS_YCGCO_RE &&
                               settings.matrixCoefficients != AVIF_MATRIX_COEFFICIENTS_YCGCO_RO);
#endif
            if (incompatibleMC) {
#if defined(AVIF_ENABLE_EXPERIMENTAL_YCGCO_R)
                fprintf(stderr, "Matrix coefficients have to be identity, YCgCo-Re, or YCgCo-Ro in lossless mode.\n");
#else
                fprintf(stderr, "Matrix coefficients have to be identity in lossless mode.\n");
#endif
                returnCode = 1;
            }
        } else {
            settings.matrixCoefficients = AVIF_MATRIX_COEFFICIENTS_IDENTITY;
        }
        if (settings.progressive) {
            fprintf(stderr, "Automatic progressive is unsupported in lossless mode.\n");
        }
        if (returnCode == 1)
            goto cleanup;
    }

    stdinFile.filename = "(stdin)";
    stdinFile.duration = settings.outputTiming.duration;

    avifInputFileSettings emptySettingsReference;
    memset(&emptySettingsReference, 0, sizeof(emptySettingsReference));

    if (!outputFilename) {
        if (((input.useStdin && (input.filesCount == 1)) || (!input.useStdin && (input.filesCount > 1)))) {
            --input.filesCount;
            outputFilename = input.files[input.filesCount].filename;
            if (memcmp(&input.files[input.filesCount].settings, &emptySettingsReference, sizeof(avifInputFileSettings)) != 0) {
                fprintf(stderr, "WARNING: Trailing options with update suffix has no effect. Place them before the input you intend to apply to.\n");
            }
        }
    }

    if (!outputFilename || (input.useStdin && (input.filesCount > 0)) || (!input.useStdin && (input.filesCount < 1))) {
        syntaxShort();
        returnCode = 1;
        goto cleanup;
    }

    if (noOverwrite && fileExists(outputFilename)) {
        fprintf(stderr, "ERROR: output file %s already exists and --no-overwrite was specified\n", outputFilename);
        goto cleanup;
    }

#if defined(_WIN32)
    if (input.useStdin) {
        setmode(fileno(stdin), O_BINARY);
    }
#endif

    if (memcmp(&pendingSettings, &emptySettingsReference, sizeof(avifInputFileSettings)) != 0) {
        fprintf(stderr, "WARNING: Trailing options with update suffix has no effect. Place them before the input you intend to apply to.\n");
    }

    if (settings.progressive && input.filesCount > 1) {
        fprintf(stderr, "ERROR: --progressive only supports one input.\n");
        returnCode = 1;
        goto cleanup;
    }

    for (int i = 0; i < input.filesCount; ++i) {
        avifInputFile * file = &input.files[i];
        avifInputFileSettings * fileSettings = &file->settings;

        if (fileSettings->autoTiling.set) {
            // If this file has autotiling set, it can't also set manual tiling
            if (fileSettings->tileRowsLog2.set || fileSettings->tileColsLog2.set) {
                fprintf(stderr, "ERROR: --autotiling is specified but --tilerowslog2 or --tilecolslog2 is also specified\n");
                returnCode = 1;
                goto cleanup;
            }
        }

        // Check per-input lossy/lossless parameters.
        if (lossless) {
            // Quality.
            if ((fileSettings->quality.set && fileSettings->quality.value != AVIF_QUALITY_LOSSLESS) ||
                (fileSettings->qualityAlpha.set && fileSettings->qualityAlpha.value != AVIF_QUALITY_LOSSLESS)) {
                fprintf(stderr, "Quality cannot be set in lossless mode, except to %d.\n", AVIF_QUALITY_LOSSLESS);
                returnCode = 1;
            }
            // Quantizers.
            if ((fileSettings->minQuantizer.set && fileSettings->minQuantizer.value != AVIF_QUANTIZER_LOSSLESS) ||
                (fileSettings->maxQuantizer.set && fileSettings->maxQuantizer.value != AVIF_QUANTIZER_LOSSLESS) ||
                (fileSettings->minQuantizerAlpha.set && fileSettings->minQuantizerAlpha.value != AVIF_QUANTIZER_LOSSLESS) ||
                (fileSettings->maxQuantizerAlpha.set && fileSettings->maxQuantizerAlpha.value != AVIF_QUANTIZER_LOSSLESS)) {
                fprintf(stderr, "Quantizers cannot be set in lossless mode, except to %d.\n", AVIF_QUANTIZER_LOSSLESS);
                returnCode = 1;
            }
        } else {
            if (settings.progressive) {
                assert(DEFAULT_QUALITY >= PROGRESSIVE_WORST_QUALITY);
                assert(DEFAULT_QUALITY_ALPHA >= PROGRESSIVE_WORST_QUALITY);
                if (fileSettings->quality.set && fileSettings->quality.value < PROGRESSIVE_WORST_QUALITY) {
                    fprintf(stderr, "--qcolor must be at least %d when using --progressive\n", PROGRESSIVE_WORST_QUALITY);
                    returnCode = 1;
                    goto cleanup;
                }
                if (fileSettings->qualityAlpha.set && fileSettings->qualityAlpha.value < PROGRESSIVE_WORST_QUALITY) {
                    fprintf(stderr, "--qalpha must be at least %d when using --progressive\n", PROGRESSIVE_WORST_QUALITY);
                    returnCode = 1;
                    goto cleanup;
                }
            }
        }

        if (fileSettings->tileColsLog2.set || fileSettings->tileRowsLog2.set) {
            // If this file has manual tile config set, disable autotiling;
            fileSettings->autoTiling = boolSettingsEntryOf(AVIF_FALSE);
        }

        // Set defaults for first input file.
        if (i == 0) {
            // This check only applies to the first input.
            // Following inputs can change only one and leave the other unchanged.
            if (fileSettings->minQuantizer.set != fileSettings->maxQuantizer.set) {
                fprintf(stderr, "--min and --max must be either both specified or both unspecified for input %s.\n", file->filename);
                returnCode = 1;
                goto cleanup;
            }
            if (fileSettings->minQuantizerAlpha.set != fileSettings->maxQuantizerAlpha.set) {
                fprintf(stderr, "--minalpha and --maxalpha must be either both specified or both unspecified for input %s.\n", file->filename);
                returnCode = 1;
                goto cleanup;
            }

            if (!fileSettings->autoTiling.set) {
                fileSettings->autoTiling = boolSettingsEntryOf(AVIF_FALSE);
            }
            if (!fileSettings->tileRowsLog2.set) {
                fileSettings->tileRowsLog2 = intSettingsEntryOf(0);
            }
            if (!fileSettings->tileColsLog2.set) {
                fileSettings->tileColsLog2 = intSettingsEntryOf(0);
            }

            // Set lossy/lossless parameters to default if needed.
            if (lossless) {
                // Add lossless settings
                fileSettings->quality = intSettingsEntryOf(AVIF_QUALITY_LOSSLESS);
                fileSettings->qualityAlpha = intSettingsEntryOf(AVIF_QUALITY_LOSSLESS);
                fileSettings->minQuantizer = intSettingsEntryOf(AVIF_QUANTIZER_LOSSLESS);
                fileSettings->maxQuantizer = intSettingsEntryOf(AVIF_QUANTIZER_LOSSLESS);
                fileSettings->minQuantizerAlpha = intSettingsEntryOf(AVIF_QUANTIZER_LOSSLESS);
                fileSettings->maxQuantizerAlpha = intSettingsEntryOf(AVIF_QUANTIZER_LOSSLESS);
            } else {
                settings.qualityIsConstrained = fileSettings->quality.set;
                settings.qualityAlphaIsConstrained = fileSettings->qualityAlpha.set;

                if (fileSettings->minQuantizer.set) {
                    assert(fileSettings->maxQuantizer.set);
                    if (!fileSettings->quality.set) {
                        const int quantizer = (fileSettings->minQuantizer.value + fileSettings->maxQuantizer.value) / 2;
                        const int quality = ((63 - quantizer) * 100 + 31) / 63;
                        fileSettings->quality = intSettingsEntryOf(quality);
                    }
                } else {
                    assert(!fileSettings->maxQuantizer.set);
                    if (!fileSettings->quality.set) {
                        fileSettings->quality = intSettingsEntryOf(DEFAULT_QUALITY);
                    }
                    fileSettings->minQuantizer = intSettingsEntryOf(AVIF_QUANTIZER_BEST_QUALITY);
                    fileSettings->maxQuantizer = intSettingsEntryOf(AVIF_QUANTIZER_WORST_QUALITY);
                }

                if (fileSettings->minQuantizerAlpha.set) {
                    assert(fileSettings->maxQuantizerAlpha.set);
                    if (!fileSettings->qualityAlpha.set) {
                        const int quantizerAlpha = (fileSettings->minQuantizerAlpha.set + fileSettings->maxQuantizerAlpha.set) / 2;
                        const int qualityAlpha = ((63 - quantizerAlpha) * 100 + 31) / 63;
                        fileSettings->qualityAlpha = intSettingsEntryOf(qualityAlpha);
                    }
                } else {
                    assert(!fileSettings->maxQuantizerAlpha.set);
                    if (!fileSettings->qualityAlpha.set) {
                        fileSettings->qualityAlpha = intSettingsEntryOf(DEFAULT_QUALITY_ALPHA);
                    }
                    fileSettings->minQuantizerAlpha = intSettingsEntryOf(AVIF_QUANTIZER_BEST_QUALITY);
                    fileSettings->maxQuantizerAlpha = intSettingsEntryOf(AVIF_QUANTIZER_WORST_QUALITY);
                }
            }
        }
    }

    image = avifImageCreateEmpty();
    if (!image) {
        fprintf(stderr, "ERROR: Out of memory\n");
        returnCode = 1;
        goto cleanup;
    }

    // Set these in advance so any upcoming RGB -> YUV use the proper coefficients
    image->colorPrimaries = settings.colorPrimaries;
    image->transferCharacteristics = settings.transferCharacteristics;
    image->matrixCoefficients = settings.matrixCoefficients;
    image->yuvRange = requestedRange;
    image->alphaPremultiplied = premultiplyAlpha;

    if ((image->matrixCoefficients == AVIF_MATRIX_COEFFICIENTS_IDENTITY) && (input.requestedFormat != AVIF_PIXEL_FORMAT_NONE) &&
        (input.requestedFormat != AVIF_PIXEL_FORMAT_YUV444)) {
        // User explicitly asked for non YUV444 yuvFormat, while matrixCoefficients was likely
        // set to AVIF_MATRIX_COEFFICIENTS_IDENTITY as a side effect of --lossless,
        // and Identity is only valid with YUV444. Set matrixCoefficients back to the default.
        image->matrixCoefficients = AVIF_MATRIX_COEFFICIENTS_BT601;

        if (settings.cicpExplicitlySet) {
            // Only warn if someone explicitly asked for identity.
            printf("WARNING: matrixCoefficients may not be set to identity (0) when %s. Resetting MC to defaults (%d).\n",
                   (input.requestedFormat == AVIF_PIXEL_FORMAT_YUV400) ? "encoding 4:0:0" : "subsampling",
                   image->matrixCoefficients);
        }
    }

    // --target-size requires multiple encodings of the same files. Cache the input images.
    input.cacheEnabled = (settings.targetSize != -1);

    const avifInputFile * firstFile = avifInputGetFile(&input, /*imageIndex=*/0);
    uint32_t sourceDepth = 0;
    avifBool sourceWasRGB = AVIF_FALSE;
    avifAppSourceTiming firstSourceTiming;
    if (!avifInputReadImage(&input,
                            /*imageIndex=*/0,
                            settings.ignoreColorProfile,
                            settings.ignoreExif,
                            settings.ignoreXMP,
                            /*allowChangingCicp=*/!settings.cicpExplicitlySet,
                            image,
                            /*settings=*/NULL, // Must use the setting for first input
                            &sourceDepth,
                            &sourceWasRGB,
                            &firstSourceTiming,
                            settings.chromaDownsampling)) {
        returnCode = 1;
        goto cleanup;
    }

    // Check again for -y auto or for y4m input (y4m input ignores input.requestedFormat and
    // retains the format in file).
    if ((image->matrixCoefficients == AVIF_MATRIX_COEFFICIENTS_IDENTITY) && (image->yuvFormat == AVIF_PIXEL_FORMAT_YUV400)) {
        image->matrixCoefficients = AVIF_MATRIX_COEFFICIENTS_BT601;

        if (settings.cicpExplicitlySet) {
            // Only warn if someone explicitly asked for identity.
            printf("WARNING: matrixCoefficients may not be set to identity (0) when encoding 4:0:0. Resetting MC to defaults (%d).\n",
                   image->matrixCoefficients);
        }
    }
    if ((image->matrixCoefficients == AVIF_MATRIX_COEFFICIENTS_IDENTITY) && (image->yuvFormat != AVIF_PIXEL_FORMAT_YUV444)) {
        fprintf(stderr, "matrixCoefficients may not be set to identity (0) when subsampling.\n");
        returnCode = 1;
        goto cleanup;
    }

    printf("Successfully loaded: %s\n", firstFile->filename);

    // Prepare image timings
    if ((settings.outputTiming.duration == 0) && (settings.outputTiming.timescale == 0) && (firstSourceTiming.duration > 0) &&
        (firstSourceTiming.timescale > 0)) {
        // Set the default duration and timescale to the first image's timing.
        settings.outputTiming = firstSourceTiming;
    } else {
        // Set output timing defaults to 30 fps
        if (settings.outputTiming.duration == 0) {
            settings.outputTiming.duration = 1;
        }
        if (settings.outputTiming.timescale == 0) {
            settings.outputTiming.timescale = 30;
        }
    }

    if ((iccOverride.size && (avifImageSetProfileICC(image, iccOverride.data, iccOverride.size) != AVIF_RESULT_OK)) ||
        (exifOverride.size && (avifImageSetMetadataExif(image, exifOverride.data, exifOverride.size) != AVIF_RESULT_OK)) ||
        (xmpOverride.size && (avifImageSetMetadataXMP(image, xmpOverride.data, xmpOverride.size) != AVIF_RESULT_OK))) {
        fprintf(stderr, "Error when setting overridden metadata: out of memory.\n");
        returnCode = 1;
        goto cleanup;
    }

    if (!image->icc.size && !settings.cicpExplicitlySet && (image->colorPrimaries == AVIF_COLOR_PRIMARIES_UNSPECIFIED) &&
        (image->transferCharacteristics == AVIF_TRANSFER_CHARACTERISTICS_UNSPECIFIED)) {
        // The final image has no ICC profile, the user didn't specify any CICP, and the source
        // image didn't provide any CICP. Explicitly signal SRGB CP/TC here, as 2/2/x will be
        // interpreted as SRGB anyway.
        image->colorPrimaries = AVIF_COLOR_PRIMARIES_BT709;
        image->transferCharacteristics = AVIF_TRANSFER_CHARACTERISTICS_SRGB;
    }

    if (settings.paspCount == 2) {
        image->transformFlags |= AVIF_TRANSFORM_PASP;
        image->pasp.hSpacing = settings.paspValues[0];
        image->pasp.vSpacing = settings.paspValues[1];
    }
    if (cropConversionRequired) {
        if (!convertCropToClap(image->width, image->height, image->yuvFormat, settings.clapValues)) {
            returnCode = 1;
            goto cleanup;
        }
        settings.clapCount = 8;
    }
    if (settings.clapCount == 8) {
        image->transformFlags |= AVIF_TRANSFORM_CLAP;
        image->clap.widthN = settings.clapValues[0];
        image->clap.widthD = settings.clapValues[1];
        image->clap.heightN = settings.clapValues[2];
        image->clap.heightD = settings.clapValues[3];
        image->clap.horizOffN = settings.clapValues[4];
        image->clap.horizOffD = settings.clapValues[5];
        image->clap.vertOffN = settings.clapValues[6];
        image->clap.vertOffD = settings.clapValues[7];

        // Validate clap
        avifCropRect cropRect;
        avifDiagnostics diag;
        avifDiagnosticsClearError(&diag);
        if (!avifCropRectConvertCleanApertureBox(&cropRect, &image->clap, image->width, image->height, image->yuvFormat, &diag)) {
            fprintf(stderr,
                    "ERROR: Invalid clap: width:[%d / %d], height:[%d / %d], horizOff:[%d / %d], vertOff:[%d / %d] - %s\n",
                    (int32_t)image->clap.widthN,
                    (int32_t)image->clap.widthD,
                    (int32_t)image->clap.heightN,
                    (int32_t)image->clap.heightD,
                    (int32_t)image->clap.horizOffN,
                    (int32_t)image->clap.horizOffD,
                    (int32_t)image->clap.vertOffN,
                    (int32_t)image->clap.vertOffD,
                    diag.error);
            returnCode = 1;
            goto cleanup;
        }
    }
    if (irotAngle != 0xff) {
        image->transformFlags |= AVIF_TRANSFORM_IROT;
        image->irot.angle = irotAngle;
    }
    if (imirAxis != 0xff) {
        image->transformFlags |= AVIF_TRANSFORM_IMIR;
        image->imir.axis = imirAxis;
    }
    if (settings.clliCount == 2) {
        image->clli.maxCLL = (uint16_t)settings.clliValues[0];
        image->clli.maxPALL = (uint16_t)settings.clliValues[1];
    }

    avifBool hasAlpha = (image->alphaPlane && image->alphaRowBytes);
    avifBool usingLosslessColor = (firstFile->settings.quality.value == AVIF_QUALITY_LOSSLESS);
    avifBool usingLosslessAlpha = (firstFile->settings.qualityAlpha.value == AVIF_QUALITY_LOSSLESS);
    avifBool using400 = (image->yuvFormat == AVIF_PIXEL_FORMAT_YUV400);
    avifBool using444 = (image->yuvFormat == AVIF_PIXEL_FORMAT_YUV444);
    avifBool usingFullRange = (image->yuvRange == AVIF_RANGE_FULL);
    avifBool usingIdentityMatrix = (image->matrixCoefficients == AVIF_MATRIX_COEFFICIENTS_IDENTITY);

    // Guess if the enduser is asking for lossless and enable it so that warnings can be emitted
    if (!lossless && usingLosslessColor && (!hasAlpha || usingLosslessAlpha)) {
        // The enduser is probably expecting lossless. Turn it on and emit warnings
        printf("Quality set to %d, assuming --lossless to enable warnings on potential lossless issues.\n", AVIF_QUALITY_LOSSLESS);
        lossless = AVIF_TRUE;
    }

    // Check for any reasons lossless will fail, and complain loudly
    if (lossless) {
        if (!usingLosslessColor) {
            fprintf(stderr,
                    "WARNING: [--lossless] Color quality (-q or --qcolor) not set to %d. Color output might not be lossless.\n",
                    AVIF_QUALITY_LOSSLESS);
            lossless = AVIF_FALSE;
        }

        if (hasAlpha && !usingLosslessAlpha) {
            fprintf(stderr,
                    "WARNING: [--lossless] Alpha present and alpha quality (--qalpha) not set to %d. Alpha output might not be lossless.\n",
                    AVIF_QUALITY_LOSSLESS);
            lossless = AVIF_FALSE;
        }

        if (usingIdentityMatrix && (sourceDepth != image->depth)) {
            fprintf(stderr,
                    "WARNING: [--lossless] Identity matrix is used but input depth (%d) does not match output depth (%d). Output might not be lossless.\n",
                    sourceDepth,
                    image->depth);
            lossless = AVIF_FALSE;
        }

        if (sourceWasRGB) {
            if (!using444 && !using400) {
                fprintf(stderr,
                        "WARNING: [--lossless] Input data was RGB and YUV "
                        "subsampling (-y) isn't YUV444 or YUV400. Output might "
                        "not be lossless.\n");
                lossless = AVIF_FALSE;
            }

            if (!usingFullRange) {
                fprintf(stderr, "WARNING: [--lossless] Input data was RGB and output range (-r) isn't full. Output might not be lossless.\n");
                lossless = AVIF_FALSE;
            }

            avifBool matrixCoefficientsAreLosslessCompatible = usingIdentityMatrix;
#if defined(AVIF_ENABLE_EXPERIMENTAL_YCGCO_R)
            matrixCoefficientsAreLosslessCompatible |= (image->matrixCoefficients == AVIF_MATRIX_COEFFICIENTS_YCGCO_RE ||
                                                        image->matrixCoefficients == AVIF_MATRIX_COEFFICIENTS_YCGCO_RO);
#endif
            if (!matrixCoefficientsAreLosslessCompatible && !using400) {
#if defined(AVIF_ENABLE_EXPERIMENTAL_YCGCO_R)
                fprintf(stderr, "WARNING: [--lossless] Input data was RGB and matrixCoefficients isn't set to identity (--cicp x/x/0) or YCgCo-Re/Ro (--cicp x/x/15 or x/x/16); Output might not be lossless.\n");
#else
                fprintf(stderr, "WARNING: [--lossless] Input data was RGB and matrixCoefficients isn't set to identity (--cicp x/x/0); Output might not be lossless.\n");
#endif
                lossless = AVIF_FALSE;
            }
        }
    }

    if (settings.gridDimsCount > 0) {
        // Grid image!

        gridCellCount = settings.gridDims[0] * settings.gridDims[1];
        printf("Preparing to encode a %ux%u grid (%u cells)...\n", settings.gridDims[0], settings.gridDims[1], gridCellCount);

        gridCells = calloc(gridCellCount, sizeof(avifImage *));
        gridCells[0] = image; // take ownership of image

        int imageIndex = 1; // The first grid cell was loaded into image (imageIndex 0).
        const avifInputFile * nextFile;
        while ((nextFile = avifInputGetFile(&input, imageIndex)) != NULL) {
            if (imageIndex == 1) {
                printf("Loading additional cells for grid image (%u cells)...\n", gridCellCount);
            }
            if (imageIndex >= (int)gridCellCount) {
                // We have enough, warn and continue
                fprintf(stderr,
                        "WARNING: [--grid] More than %u images were supplied for this %ux%u grid. The rest will be ignored.\n",
                        gridCellCount,
                        settings.gridDims[0],
                        settings.gridDims[1]);
                break;
            }

            // Ensure no settings is set for other cells
            if (memcmp(&nextFile->settings, &emptySettingsReference, sizeof(avifInputFileSettings)) != 0) {
                fprintf(stderr, "ERROR: Grid image cannot use different settings for each cell.\n");
                returnCode = 1;
                goto cleanup;
            }

            avifImage * cellImage = avifImageCreateEmpty();
            if (!cellImage) {
                fprintf(stderr, "ERROR: Out of memory\n");
                returnCode = 1;
                goto cleanup;
            }
            cellImage->colorPrimaries = image->colorPrimaries;
            cellImage->transferCharacteristics = image->transferCharacteristics;
            cellImage->matrixCoefficients = image->matrixCoefficients;
            cellImage->yuvRange = image->yuvRange;
            cellImage->alphaPremultiplied = image->alphaPremultiplied;
            gridCells[imageIndex] = cellImage;

            // Ignore ICC, Exif and XMP because only the metadata of the first frame is taken into
            // account by the libavif API.
            if (!avifInputReadImage(&input,
                                    imageIndex,
                                    /*ignoreColorProfile=*/AVIF_TRUE,
                                    /*ignoreExif=*/AVIF_TRUE,
                                    /*ignoreXMP=*/AVIF_TRUE,
                                    /*allowChangingCicp=*/AVIF_FALSE,
                                    cellImage,
                                    /*settings=*/NULL,
                                    /*outDepth=*/NULL,
                                    /*sourceIsRGB=*/NULL,
                                    /*sourceTiming=*/NULL,
                                    settings.chromaDownsampling)) {
                returnCode = 1;
                goto cleanup;
            }
            // Let avifEncoderAddImageGrid() verify the grid integrity (valid cell sizes, depths etc.).

            ++imageIndex;
        }

        if (imageIndex == 1) {
            printf("Single image input for a grid image. Attempting to split into %u cells...\n", gridCellCount);
            gridSplitImage = image;
            gridCells[0] = NULL;

            if (!avifImageSplitGrid(gridSplitImage, settings.gridDims[0], settings.gridDims[1], gridCells)) {
                returnCode = 1;
                goto cleanup;
            }
        } else if (imageIndex != (int)gridCellCount) {
            fprintf(stderr, "ERROR: Not enough input files for grid image! (expecting %u, or a single image to be split)\n", gridCellCount);
            returnCode = 1;
            goto cleanup;
        }
        // TODO(yguyon): Check if it is possible to use frames from a single input file as grid cells. Maybe forbid it.
    }

    const char * lossyHint = " (Lossy)";
    if (lossless) {
        lossyHint = " (Lossless)";
    }
    printf("AVIF to be written:%s\n", lossyHint);
    const avifImage * avif = gridCells ? gridCells[0] : image;
    avifImageDump(avif,
                  settings.gridDims[0],
                  settings.gridDims[1],
                  settings.progressive ? AVIF_PROGRESSIVE_STATE_AVAILABLE : AVIF_PROGRESSIVE_STATE_UNAVAILABLE);

    avifIOStats ioStats = { 0, 0 };
    if (!avifEncodeImages(&settings, &input, firstFile, image, (const avifImage * const *)gridCells, &raw, &ioStats)) {
        returnCode = 1;
        goto cleanup;
    }

    printf("Encoded successfully.\n");
    printf(" * Color AV1 total size: %" AVIF_FMT_ZU " bytes\n", ioStats.colorOBUSize);
    printf(" * Alpha AV1 total size: %" AVIF_FMT_ZU " bytes\n", ioStats.alphaOBUSize);
    const avifBool isImageSequence = (settings.gridDimsCount == 0) && (input.filesCount > 1);
    if (isImageSequence) {
        if (settings.repetitionCount == AVIF_REPETITION_COUNT_INFINITE) {
            printf(" * Repetition Count: Infinite\n");
        } else {
            printf(" * Repetition Count: %d\n", settings.repetitionCount);
        }
    }
    if (noOverwrite && fileExists(outputFilename)) {
        // check again before write
        fprintf(stderr, "ERROR: output file %s already exists and --no-overwrite was specified\n", outputFilename);
        goto cleanup;
    }
    FILE * f = fopen(outputFilename, "wb");
    if (!f) {
        fprintf(stderr, "ERROR: Failed to open file for write: %s\n", outputFilename);
        returnCode = 1;
        goto cleanup;
    }
    if (fwrite(raw.data, 1, raw.size, f) != raw.size) {
        fprintf(stderr, "Failed to write %" AVIF_FMT_ZU " bytes: %s\n", raw.size, outputFilename);
        returnCode = 1;
    } else {
        printf("Wrote AVIF: %s\n", outputFilename);
    }
    fclose(f);

cleanup:
    if (gridCells) {
        for (uint32_t i = 0; i < gridCellCount; ++i) {
            if (gridCells[i]) {
                avifImageDestroy(gridCells[i]);
            }
        }
        free(gridCells);
    } else if (image) { // image is owned/cleaned up by gridCells if it exists
        avifImageDestroy(image);
    }
    if (gridSplitImage) {
        avifImageDestroy(gridSplitImage);
    }
    avifRWDataFree(&raw);
    avifRWDataFree(&exifOverride);
    avifRWDataFree(&xmpOverride);
    avifRWDataFree(&iccOverride);
    avifCodecSpecificOptionsFree(&pendingSettings.codecSpecificOptions);
    while (input.cacheCount) {
        --input.cacheCount;
        if (input.cache[input.cacheCount].image) {
            avifImageDestroy(input.cache[input.cacheCount].image);
        }
    }
    free(input.cache);
    while (input.filesCount) {
        --input.filesCount;
        avifInputFile * file = &input.files[input.filesCount];
        avifCodecSpecificOptionsFree(&file->settings.codecSpecificOptions);
    }
    free(input.files);

    return returnCode;
}<|MERGE_RESOLUTION|>--- conflicted
+++ resolved
@@ -38,6 +38,7 @@
     int overrideQualityAlpha;
     avifBool progressive;
     int speed;
+    avifHeaderFormat headerFormat;
 
     int paspCount;
     uint32_t paspValues[8]; // only the first two are used
@@ -806,48 +807,11 @@
     return AVIF_TRUE;
 }
 
-<<<<<<< HEAD
 #define INVALID_QUALITY (-1)
 #define DEFAULT_QUALITY 60 // Maps to a quantizer (QP) of 25.
 #define DEFAULT_QUALITY_ALPHA AVIF_QUALITY_LOSSLESS
 #define PROGRESSIVE_WORST_QUALITY 10 // Not doing auto progressive below this quality
 #define PROGRESSIVE_START_QUALITY 2  // First progressive layer use this quality
-=======
-typedef struct
-{
-    avifCodecChoice codecChoice;
-    int jobs;
-    int quality;
-    avifBool qualityIsConstrained; // true if quality explicitly set by the user
-    int qualityAlpha;
-    avifBool qualityAlphaIsConstrained; // true if qualityAlpha explicitly set by the user
-    int minQuantizer;
-    int maxQuantizer;
-    int minQuantizerAlpha;
-    int maxQuantizerAlpha;
-    int targetSize;
-    int tileRowsLog2;
-    int tileColsLog2;
-    avifBool autoTiling;
-    avifBool progressive;
-    int speed;
-    avifHeaderFormat headerFormat;
-
-    int paspCount;
-    uint32_t paspValues[8]; // only the first two are used
-    int clapCount;
-    uint32_t clapValues[8];
-    int gridDimsCount;
-    uint32_t gridDims[8]; // only the first two are used
-    int clliCount;
-    uint32_t clliValues[8]; // only the first two are used
-
-    int repetitionCount;
-    int keyframeInterval;
-    avifBool ignoreExif;
-    avifBool ignoreXMP;
-    avifBool ignoreColorProfile;
->>>>>>> 974ed444
 
 static avifBool avifEncodeUpdateEncoderSettings(avifEncoder * encoder, const avifInputFileSettings * settings)
 {
@@ -1079,6 +1043,7 @@
     encoder->timescale = settings->outputTiming.timescale;
     encoder->keyframeInterval = settings->keyframeInterval;
     encoder->repetitionCount = settings->repetitionCount;
+    encoder->headerFormat = settings->headerFormat;
     if (!avifEncodeUpdateEncoderSettings(encoder, &firstFile->settings)) {
         goto cleanup;
     }
@@ -1106,25 +1071,6 @@
            qualityString(encoder->qualityAlpha),
            encoder->autoTiling ? "automatic tiling" : manualTilingStr,
            settings->jobs);
-<<<<<<< HEAD
-=======
-    encoder->maxThreads = settings->jobs;
-    encoder->quality = settings->quality;
-    encoder->qualityAlpha = settings->qualityAlpha;
-    encoder->minQuantizer = settings->minQuantizer;
-    encoder->maxQuantizer = settings->maxQuantizer;
-    encoder->minQuantizerAlpha = settings->minQuantizerAlpha;
-    encoder->maxQuantizerAlpha = settings->maxQuantizerAlpha;
-    encoder->tileRowsLog2 = settings->tileRowsLog2;
-    encoder->tileColsLog2 = settings->tileColsLog2;
-    encoder->autoTiling = settings->autoTiling;
-    encoder->codecChoice = settings->codecChoice;
-    encoder->speed = settings->speed;
-    encoder->headerFormat = settings->headerFormat;
-    encoder->timescale = settings->outputTiming.timescale;
-    encoder->keyframeInterval = settings->keyframeInterval;
-    encoder->repetitionCount = settings->repetitionCount;
->>>>>>> 974ed444
 
     if (settings->progressive) {
         // If the color quality or alpha quality is less than 10, the main()
