--- conflicted
+++ resolved
@@ -528,24 +528,14 @@
 // conversion, if necessary. Pixels in an avifRGBImage buffer are always full range, and conversion
 // routines will fail if the width and height don't match the associated avifImage.
 
-<<<<<<< HEAD
 // If libavif is built with libyuv fast paths enabled, and if the AVIF_CONVERSION_AVOID_LIBYUV flag is not set,
 // libavif will use libyuv for conversion between RGB and YUV if the following requirements are met:
 
 // Conversion from YUV to RGB:
-// * YUV depth: 8
-// * RGB depth: 8
-// * rgb.format: AVIF_RGB_FORMAT_RGBA, AVIF_RGB_FORMAT_BGRA (420/422 support for AVIF_RGB_FORMAT_ABGR, AVIF_RGB_FORMAT_ARGB)
-=======
-// If libavif is built with libyuv fast paths enabled, libavif will use libyuv for conversion from
-// YUV to RGB if the following requirements are met:
-//
 // * YUV depth: 8 or 10
 // * RGB depth: 8
-// * rgb.chromaUpsampling: AVIF_CHROMA_UPSAMPLING_AUTOMATIC, AVIF_CHROMA_UPSAMPLING_FASTEST
 // * rgb.format: AVIF_RGB_FORMAT_RGBA, AVIF_RGB_FORMAT_BGRA (420/422 support for
 //               AVIF_RGB_FORMAT_ABGR, AVIF_RGB_FORMAT_ARGB, AVIF_RGB_FORMAT_RGB_565)
->>>>>>> 1c33cd74
 // * CICP is one of the following combinations (CP/TC/MC/Range):
 //   * x/x/[2|5|6]/Full
 //   * [5|6]/x/12/Full
@@ -555,10 +545,6 @@
 // Conversion from RGB to YUV:
 // * YUV depth: 8
 // * RGB depth: 8
-<<<<<<< HEAD
-=======
-// * rgb.chromaDownsampling: AVIF_CHROMA_DOWNSAMPLING_AUTOMATIC, AVIF_CHROMA_DOWNSAMPLING_FASTEST
->>>>>>> 1c33cd74
 // * One of the following combinations (avifRGBFormat to avifPixelFormat/MC/Range):
 //   *  BGRA            to  YUV400        /  x  /[Full|Limited]
 //   *  BGRA            to [YUV420|YUV422]/[5|6]/[Full|Limited]
