// Copyright 2019 Joe Drago. All rights reserved.
// SPDX-License-Identifier: BSD-2-Clause

#ifndef AVIF_AVIF_H
#define AVIF_AVIF_H

#include <stddef.h>
#include <stdint.h>

#ifdef __cplusplus
extern "C" {
#endif

// ---------------------------------------------------------------------------
// Export macros

// AVIF_BUILDING_SHARED_LIBS should only be defined when libavif is being built
// as a shared library.
// AVIF_DLL should be defined if libavif is a shared library. If you are using
// libavif as a CMake dependency, through a CMake package config file or through
// pkg-config, this is defined automatically.
//
// Here's what AVIF_API will be defined as in shared build:
// |       |        Windows        |                  Unix                  |
// | Build | __declspec(dllexport) | __attribute__((visibility("default"))) |
// |  Use  | __declspec(dllimport) |                                        |
//
// For static build, AVIF_API is always defined as nothing.

#if defined(_WIN32)
#define AVIF_HELPER_EXPORT __declspec(dllexport)
#define AVIF_HELPER_IMPORT __declspec(dllimport)
#elif defined(__GNUC__) && __GNUC__ >= 4
#define AVIF_HELPER_EXPORT __attribute__((visibility("default")))
#define AVIF_HELPER_IMPORT
#else
#define AVIF_HELPER_EXPORT
#define AVIF_HELPER_IMPORT
#endif

#if defined(AVIF_DLL)
#if defined(AVIF_BUILDING_SHARED_LIBS)
#define AVIF_API AVIF_HELPER_EXPORT
#else
#define AVIF_API AVIF_HELPER_IMPORT
#endif // defined(AVIF_BUILDING_SHARED_LIBS)
#else
#define AVIF_API
#endif // defined(AVIF_DLL)

// ---------------------------------------------------------------------------
// Constants

// AVIF_VERSION_DEVEL should always be 0 for official releases / version tags,
// and non-zero during development of the next release. This should allow for
// downstream projects to do greater-than preprocessor checks on AVIF_VERSION
// to leverage in-development code without breaking their stable builds.
#define AVIF_VERSION_MAJOR 0
#define AVIF_VERSION_MINOR 11
#define AVIF_VERSION_PATCH 1
#define AVIF_VERSION_DEVEL 1
#define AVIF_VERSION \
    ((AVIF_VERSION_MAJOR * 1000000) + (AVIF_VERSION_MINOR * 10000) + (AVIF_VERSION_PATCH * 100) + AVIF_VERSION_DEVEL)

typedef int avifBool;
#define AVIF_TRUE 1
#define AVIF_FALSE 0

#define AVIF_DIAGNOSTICS_ERROR_BUFFER_SIZE 256

// A reasonable default for maximum image size (in pixel count) to avoid out-of-memory errors or
// integer overflow in (32-bit) int or unsigned int arithmetic operations.
#define AVIF_DEFAULT_IMAGE_SIZE_LIMIT (16384 * 16384)

// A reasonable default for maximum image dimension (width or height).
#define AVIF_DEFAULT_IMAGE_DIMENSION_LIMIT 32768

// a 12 hour AVIF image sequence, running at 60 fps (a basic sanity check as this is quite ridiculous)
#define AVIF_DEFAULT_IMAGE_COUNT_LIMIT (12 * 3600 * 60)

#define AVIF_QUALITY_DEFAULT -1
#define AVIF_QUALITY_LOSSLESS 100
#define AVIF_QUALITY_WORST 0
#define AVIF_QUALITY_BEST 100

#define AVIF_QUANTIZER_LOSSLESS 0
#define AVIF_QUANTIZER_BEST_QUALITY 0
#define AVIF_QUANTIZER_WORST_QUALITY 63

#define AVIF_PLANE_COUNT_YUV 3

#define AVIF_SPEED_DEFAULT -1
#define AVIF_SPEED_SLOWEST 0
#define AVIF_SPEED_FASTEST 10

// This value is used to indicate that an animated AVIF file has to be repeated infinitely.
#define AVIF_REPETITION_COUNT_INFINITE -1
// This value is used if an animated AVIF file does not have repetitions specified using an EditList box. Applications can choose
// to handle this case however they want.
#define AVIF_REPETITION_COUNT_UNKNOWN -2

// The number of spatial layers in AV1, with spatial_id = 0..3.
#define AVIF_MAX_AV1_LAYER_COUNT 4

typedef enum avifPlanesFlag
{
    AVIF_PLANES_YUV = (1 << 0),
    AVIF_PLANES_A = (1 << 1),

    AVIF_PLANES_ALL = 0xff
} avifPlanesFlag;
typedef uint32_t avifPlanesFlags;

typedef enum avifChannelIndex
{
    // These can be used as the index for the yuvPlanes and yuvRowBytes arrays in avifImage.
    AVIF_CHAN_Y = 0,
    AVIF_CHAN_U = 1,
    AVIF_CHAN_V = 2,

    // This may not be used in yuvPlanes and yuvRowBytes, but is available for use with avifImagePlane().
    AVIF_CHAN_A = 3
} avifChannelIndex;

// ---------------------------------------------------------------------------
// Version

AVIF_API const char * avifVersion(void);
AVIF_API void avifCodecVersions(char outBuffer[256]);
AVIF_API unsigned int avifLibYUVVersion(void); // returns 0 if libavif wasn't compiled with libyuv support

// ---------------------------------------------------------------------------
// Memory management

AVIF_API void * avifAlloc(size_t size);
AVIF_API void avifFree(void * p);

// ---------------------------------------------------------------------------
// avifResult

typedef enum avifResult
{
    AVIF_RESULT_OK = 0,
    AVIF_RESULT_UNKNOWN_ERROR,
    AVIF_RESULT_INVALID_FTYP,
    AVIF_RESULT_NO_CONTENT,
    AVIF_RESULT_NO_YUV_FORMAT_SELECTED,
    AVIF_RESULT_REFORMAT_FAILED,
    AVIF_RESULT_UNSUPPORTED_DEPTH,
    AVIF_RESULT_ENCODE_COLOR_FAILED,
    AVIF_RESULT_ENCODE_ALPHA_FAILED,
    AVIF_RESULT_BMFF_PARSE_FAILED,
    AVIF_RESULT_NO_AV1_ITEMS_FOUND,
    AVIF_RESULT_DECODE_COLOR_FAILED,
    AVIF_RESULT_DECODE_ALPHA_FAILED,
    AVIF_RESULT_COLOR_ALPHA_SIZE_MISMATCH,
    AVIF_RESULT_ISPE_SIZE_MISMATCH,
    AVIF_RESULT_NO_CODEC_AVAILABLE,
    AVIF_RESULT_NO_IMAGES_REMAINING,
    AVIF_RESULT_INVALID_EXIF_PAYLOAD,
    AVIF_RESULT_INVALID_IMAGE_GRID,
    AVIF_RESULT_INVALID_CODEC_SPECIFIC_OPTION,
    AVIF_RESULT_TRUNCATED_DATA,
    AVIF_RESULT_IO_NOT_SET, // the avifIO field of avifDecoder is not set
    AVIF_RESULT_IO_ERROR,
    AVIF_RESULT_WAITING_ON_IO, // similar to EAGAIN/EWOULDBLOCK, this means the avifIO doesn't have necessary data available yet
    AVIF_RESULT_INVALID_ARGUMENT, // an argument passed into this function is invalid
    AVIF_RESULT_NOT_IMPLEMENTED,  // a requested code path is not (yet) implemented
    AVIF_RESULT_OUT_OF_MEMORY,
    AVIF_RESULT_CANNOT_CHANGE_SETTING, // a setting that can't change is changed during encoding
    AVIF_RESULT_INCOMPATIBLE_IMAGE     // the image is incompatible with already encoded images
} avifResult;

AVIF_API const char * avifResultToString(avifResult result);

// ---------------------------------------------------------------------------
// avifROData/avifRWData: Generic raw memory storage

typedef struct avifROData
{
    const uint8_t * data;
    size_t size;
} avifROData;

// Note: Use avifRWDataFree() if any avif*() function populates one of these.

typedef struct avifRWData
{
    uint8_t * data;
    size_t size;
} avifRWData;

// clang-format off
// Initialize avifROData/avifRWData on the stack with this
#define AVIF_DATA_EMPTY { NULL, 0 }
// clang-format on

// The avifRWData input must be zero-initialized before being manipulated with these functions.
AVIF_API void avifRWDataRealloc(avifRWData * raw, size_t newSize);
AVIF_API void avifRWDataSet(avifRWData * raw, const uint8_t * data, size_t len);
AVIF_API void avifRWDataFree(avifRWData * raw);

// ---------------------------------------------------------------------------
// Metadata

// Validates the first bytes of the Exif payload and finds the TIFF header offset (up to UINT32_MAX).
AVIF_API avifResult avifGetExifTiffHeaderOffset(const uint8_t * exif, size_t exifSize, size_t * offset);
// Returns the offset to the Exif 8-bit orientation value and AVIF_RESULT_OK, or an error.
// If the offset is set to exifSize, there was no parsing error but no orientation tag was found.
AVIF_API avifResult avifGetExifOrientationOffset(const uint8_t * exif, size_t exifSize, size_t * offset);

// ---------------------------------------------------------------------------
// avifPixelFormat
//
// Note to libavif maintainers: The lookup tables in avifImageYUVToRGBLibYUV
// rely on the ordering of this enum values for their correctness. So changing
// the values in this enum will require auditing avifImageYUVToRGBLibYUV for
// correctness.
typedef enum avifPixelFormat
{
    // No YUV pixels are present. Alpha plane can still be present.
    AVIF_PIXEL_FORMAT_NONE = 0,

    AVIF_PIXEL_FORMAT_YUV444,
    AVIF_PIXEL_FORMAT_YUV422,
    AVIF_PIXEL_FORMAT_YUV420,
    AVIF_PIXEL_FORMAT_YUV400,
    AVIF_PIXEL_FORMAT_COUNT
} avifPixelFormat;
AVIF_API const char * avifPixelFormatToString(avifPixelFormat format);

typedef struct avifPixelFormatInfo
{
    avifBool monochrome;
    int chromaShiftX;
    int chromaShiftY;
} avifPixelFormatInfo;

AVIF_API void avifGetPixelFormatInfo(avifPixelFormat format, avifPixelFormatInfo * info);

// ---------------------------------------------------------------------------
// avifChromaSamplePosition

typedef enum avifChromaSamplePosition
{
    AVIF_CHROMA_SAMPLE_POSITION_UNKNOWN = 0,
    AVIF_CHROMA_SAMPLE_POSITION_VERTICAL = 1,
    AVIF_CHROMA_SAMPLE_POSITION_COLOCATED = 2
} avifChromaSamplePosition;

// ---------------------------------------------------------------------------
// avifRange

typedef enum avifRange
{
    AVIF_RANGE_LIMITED = 0,
    AVIF_RANGE_FULL = 1
} avifRange;

// ---------------------------------------------------------------------------
// CICP enums - https://www.itu.int/rec/T-REC-H.273-201612-I/en

enum
{
    // This is actually reserved, but libavif uses it as a sentinel value.
    AVIF_COLOR_PRIMARIES_UNKNOWN = 0,

    AVIF_COLOR_PRIMARIES_BT709 = 1,
    AVIF_COLOR_PRIMARIES_IEC61966_2_4 = 1,
    AVIF_COLOR_PRIMARIES_UNSPECIFIED = 2,
    AVIF_COLOR_PRIMARIES_BT470M = 4,
    AVIF_COLOR_PRIMARIES_BT470BG = 5,
    AVIF_COLOR_PRIMARIES_BT601 = 6,
    AVIF_COLOR_PRIMARIES_SMPTE240 = 7,
    AVIF_COLOR_PRIMARIES_GENERIC_FILM = 8,
    AVIF_COLOR_PRIMARIES_BT2020 = 9,
    AVIF_COLOR_PRIMARIES_XYZ = 10,
    AVIF_COLOR_PRIMARIES_SMPTE431 = 11,
    AVIF_COLOR_PRIMARIES_SMPTE432 = 12, // DCI P3
    AVIF_COLOR_PRIMARIES_EBU3213 = 22
};
typedef uint16_t avifColorPrimaries; // AVIF_COLOR_PRIMARIES_*

// outPrimaries: rX, rY, gX, gY, bX, bY, wX, wY
AVIF_API void avifColorPrimariesGetValues(avifColorPrimaries acp, float outPrimaries[8]);
AVIF_API avifColorPrimaries avifColorPrimariesFind(const float inPrimaries[8], const char ** outName);

enum
{
    // This is actually reserved, but libavif uses it as a sentinel value.
    AVIF_TRANSFER_CHARACTERISTICS_UNKNOWN = 0,

    AVIF_TRANSFER_CHARACTERISTICS_BT709 = 1,
    AVIF_TRANSFER_CHARACTERISTICS_UNSPECIFIED = 2,
    AVIF_TRANSFER_CHARACTERISTICS_BT470M = 4,  // 2.2 gamma
    AVIF_TRANSFER_CHARACTERISTICS_BT470BG = 5, // 2.8 gamma
    AVIF_TRANSFER_CHARACTERISTICS_BT601 = 6,
    AVIF_TRANSFER_CHARACTERISTICS_SMPTE240 = 7,
    AVIF_TRANSFER_CHARACTERISTICS_LINEAR = 8,
    AVIF_TRANSFER_CHARACTERISTICS_LOG100 = 9,
    AVIF_TRANSFER_CHARACTERISTICS_LOG100_SQRT10 = 10,
    AVIF_TRANSFER_CHARACTERISTICS_IEC61966 = 11,
    AVIF_TRANSFER_CHARACTERISTICS_BT1361 = 12,
    AVIF_TRANSFER_CHARACTERISTICS_SRGB = 13,
    AVIF_TRANSFER_CHARACTERISTICS_BT2020_10BIT = 14,
    AVIF_TRANSFER_CHARACTERISTICS_BT2020_12BIT = 15,
    AVIF_TRANSFER_CHARACTERISTICS_SMPTE2084 = 16, // PQ
    AVIF_TRANSFER_CHARACTERISTICS_SMPTE428 = 17,
    AVIF_TRANSFER_CHARACTERISTICS_HLG = 18
};
typedef uint16_t avifTransferCharacteristics; // AVIF_TRANSFER_CHARACTERISTICS_*

enum
{
    AVIF_MATRIX_COEFFICIENTS_IDENTITY = 0,
    AVIF_MATRIX_COEFFICIENTS_BT709 = 1,
    AVIF_MATRIX_COEFFICIENTS_UNSPECIFIED = 2,
    AVIF_MATRIX_COEFFICIENTS_FCC = 4,
    AVIF_MATRIX_COEFFICIENTS_BT470BG = 5,
    AVIF_MATRIX_COEFFICIENTS_BT601 = 6,
    AVIF_MATRIX_COEFFICIENTS_SMPTE240 = 7,
    AVIF_MATRIX_COEFFICIENTS_YCGCO = 8,
    AVIF_MATRIX_COEFFICIENTS_BT2020_NCL = 9,
    AVIF_MATRIX_COEFFICIENTS_BT2020_CL = 10,
    AVIF_MATRIX_COEFFICIENTS_SMPTE2085 = 11,
    AVIF_MATRIX_COEFFICIENTS_CHROMA_DERIVED_NCL = 12,
    AVIF_MATRIX_COEFFICIENTS_CHROMA_DERIVED_CL = 13,
    AVIF_MATRIX_COEFFICIENTS_ICTCP = 14
};
typedef uint16_t avifMatrixCoefficients; // AVIF_MATRIX_COEFFICIENTS_*

// ---------------------------------------------------------------------------
// avifDiagnostics

typedef struct avifDiagnostics
{
    // Upon receiving an error from any non-const libavif API call, if the toplevel structure used
    // in the API call (avifDecoder, avifEncoder) contains a diag member, this buffer may be
    // populated with a NULL-terminated, freeform error string explaining the most recent error in
    // more detail. It will be cleared at the beginning of every non-const API call.
    //
    // Note: If an error string contains the "[Strict]" prefix, it means that you encountered an
    // error that only occurs during strict decoding. If you disable strict mode, you will no
    // longer encounter this error.
    char error[AVIF_DIAGNOSTICS_ERROR_BUFFER_SIZE];
} avifDiagnostics;

AVIF_API void avifDiagnosticsClearError(avifDiagnostics * diag);

// ---------------------------------------------------------------------------
// Fraction utility

typedef struct avifFraction
{
    int32_t n;
    int32_t d;
} avifFraction;

// ---------------------------------------------------------------------------
// Optional transformation structs

typedef enum avifTransformFlag
{
    AVIF_TRANSFORM_NONE = 0,

    AVIF_TRANSFORM_PASP = (1 << 0),
    AVIF_TRANSFORM_CLAP = (1 << 1),
    AVIF_TRANSFORM_IROT = (1 << 2),
    AVIF_TRANSFORM_IMIR = (1 << 3)
} avifTransformFlag;
typedef uint32_t avifTransformFlags;

typedef struct avifPixelAspectRatioBox
{
    // 'pasp' from ISO/IEC 14496-12:2015 12.1.4.3

    // define the relative width and height of a pixel
    uint32_t hSpacing;
    uint32_t vSpacing;
} avifPixelAspectRatioBox;

typedef struct avifCleanApertureBox
{
    // 'clap' from ISO/IEC 14496-12:2015 12.1.4.3

    // a fractional number which defines the exact clean aperture width, in counted pixels, of the video image
    uint32_t widthN;
    uint32_t widthD;

    // a fractional number which defines the exact clean aperture height, in counted pixels, of the video image
    uint32_t heightN;
    uint32_t heightD;

    // a fractional number which defines the horizontal offset of clean aperture centre minus (width-1)/2. Typically 0.
    uint32_t horizOffN;
    uint32_t horizOffD;

    // a fractional number which defines the vertical offset of clean aperture centre minus (height-1)/2. Typically 0.
    uint32_t vertOffN;
    uint32_t vertOffD;
} avifCleanApertureBox;

typedef struct avifImageRotation
{
    // 'irot' from ISO/IEC 23008-12:2017 6.5.10

    // angle * 90 specifies the angle (in anti-clockwise direction) in units of degrees.
    uint8_t angle; // legal values: [0-3]
} avifImageRotation;

typedef struct avifImageMirror
{
    // 'imir' from ISO/IEC 23008-12:2017 6.5.12 (Draft Amendment 2):
    //
    //     'mode' specifies how the mirroring is performed:
    //
    //     0 indicates that the top and bottom parts of the image are exchanged;
    //     1 specifies that the left and right parts are exchanged.
    //
    //     NOTE In Exif, orientation tag can be used to signal mirroring operations. Exif
    //     orientation tag 4 corresponds to mode = 0 of ImageMirror, and Exif orientation tag 2
    //     corresponds to mode = 1 accordingly.
    //
    // Legal values: [0, 1]
    //
    // NOTE: As of HEIF Draft Amendment 2, the name of this variable has changed from 'axis' to 'mode' as
    //       the logic behind it has been *inverted*. Please use the wording above describing the legal
    //       values for 'mode' and update any code that previously may have used `axis` to use
    //       the *opposite* value (0 now means top-to-bottom, where it used to mean left-to-right).
    uint8_t mode;
} avifImageMirror;

// ---------------------------------------------------------------------------
// avifCropRect - Helper struct/functions to work with avifCleanApertureBox

typedef struct avifCropRect
{
    uint32_t x;
    uint32_t y;
    uint32_t width;
    uint32_t height;
} avifCropRect;

// These will return AVIF_FALSE if the resultant values violate any standards, and if so, the output
// values are not guaranteed to be complete or correct and should not be used.
AVIF_API avifBool avifCropRectConvertCleanApertureBox(avifCropRect * cropRect,
                                                      const avifCleanApertureBox * clap,
                                                      uint32_t imageW,
                                                      uint32_t imageH,
                                                      avifPixelFormat yuvFormat,
                                                      avifDiagnostics * diag);
AVIF_API avifBool avifCleanApertureBoxConvertCropRect(avifCleanApertureBox * clap,
                                                      const avifCropRect * cropRect,
                                                      uint32_t imageW,
                                                      uint32_t imageH,
                                                      avifPixelFormat yuvFormat,
                                                      avifDiagnostics * diag);

// ---------------------------------------------------------------------------
// avifContentLightLevelInformationBox

typedef struct avifContentLightLevelInformationBox
{
    // 'clli' from ISO/IEC 23000-22:2019 (MIAF) 7.4.4.2.2. The SEI message semantics written above
    //  each entry were originally described in ISO/IEC 23008-2.

    // max_content_light_level, when not equal to 0, indicates an upper bound on the maximum light
    // level among all individual samples in a 4:4:4 representation of red, green, and blue colour
    // primary intensities (in the linear light domain) for the pictures of the CLVS, in units of
    // candelas per square metre. When equal to 0, no such upper bound is indicated by
    // max_content_light_level.
    uint16_t maxCLL;

    // max_pic_average_light_level, when not equal to 0, indicates an upper bound on the maximum
    // average light level among the samples in a 4:4:4 representation of red, green, and blue
    // colour primary intensities (in the linear light domain) for any individual picture of the
    // CLVS, in units of candelas per square metre. When equal to 0, no such upper bound is
    // indicated by max_pic_average_light_level.
    uint16_t maxPALL;
} avifContentLightLevelInformationBox;

// ---------------------------------------------------------------------------
// avifImage

typedef struct avifImage
{
    // Image information
    uint32_t width;
    uint32_t height;
    uint32_t depth; // all planes must share this depth; if depth>8, all planes are uint16_t internally

    avifPixelFormat yuvFormat;
    avifRange yuvRange;
    avifChromaSamplePosition yuvChromaSamplePosition;
    uint8_t * yuvPlanes[AVIF_PLANE_COUNT_YUV];
    uint32_t yuvRowBytes[AVIF_PLANE_COUNT_YUV];
    avifBool imageOwnsYUVPlanes;

    uint8_t * alphaPlane;
    uint32_t alphaRowBytes;
    avifBool imageOwnsAlphaPlane;
    avifBool alphaPremultiplied;

    // ICC Profile
    avifRWData icc;

    // CICP information:
    // These are stored in the AV1 payload and used to signal YUV conversion. Additionally, if an
    // ICC profile is not specified, these will be stored in the AVIF container's `colr` box with
    // a type of `nclx`. If your system supports ICC profiles, be sure to check for the existence
    // of one (avifImage.icc) before relying on the values listed here!
    avifColorPrimaries colorPrimaries;
    avifTransferCharacteristics transferCharacteristics;
    avifMatrixCoefficients matrixCoefficients;

    // CLLI information:
    // Content Light Level Information. Used to represent maximum and average light level of an
    // image. Useful for tone mapping HDR images, especially when using transfer characteristics
    // SMPTE2084 (PQ). The default value of (0, 0) means the content light level information is
    // unknown or unavailable, and will cause libavif to avoid writing a clli box for it.
    avifContentLightLevelInformationBox clli;

    // Transformations - These metadata values are encoded/decoded when transformFlags are set
    // appropriately, but do not impact/adjust the actual pixel buffers used (images won't be
    // pre-cropped or mirrored upon decode). Basic explanations from the standards are offered in
    // comments above, but for detailed explanations, please refer to the HEIF standard (ISO/IEC
    // 23008-12:2017) and the BMFF standard (ISO/IEC 14496-12:2015).
    //
    // To encode any of these boxes, set the values in the associated box, then enable the flag in
    // transformFlags. On decode, only honor the values in boxes with the associated transform flag set.
    avifTransformFlags transformFlags;
    avifPixelAspectRatioBox pasp;
    avifCleanApertureBox clap;
    avifImageRotation irot;
    avifImageMirror imir;

    // Metadata - set with avifImageSetMetadata*() before write, check .size>0 for existence after read
    avifRWData exif;
    avifRWData xmp;
} avifImage;

// avifImageCreate() and avifImageCreateEmpty() return NULL if arguments are invalid or if a memory allocation failed.
AVIF_API avifImage * avifImageCreate(uint32_t width, uint32_t height, uint32_t depth, avifPixelFormat yuvFormat);
AVIF_API avifImage * avifImageCreateEmpty(void); // helper for making an image to decode into
AVIF_API avifResult avifImageCopy(avifImage * dstImage, const avifImage * srcImage, avifPlanesFlags planes); // deep copy
AVIF_API avifResult avifImageSetViewRect(avifImage * dstImage, const avifImage * srcImage, const avifCropRect * rect); // shallow copy, no metadata
AVIF_API void avifImageDestroy(avifImage * image);

AVIF_API void avifImageSetProfileICC(avifImage * image, const uint8_t * icc, size_t iccSize);
// Sets Exif metadata. Attempts to parse the Exif metadata for Exif orientation. Sets
// image->transformFlags, image->irot and image->imir if the Exif metadata is parsed successfully,
// otherwise leaves image->transformFlags, image->irot and image->imir unchanged.
// Warning: If the Exif payload is set and invalid, avifEncoderWrite() may return AVIF_RESULT_INVALID_EXIF_PAYLOAD.
AVIF_API void avifImageSetMetadataExif(avifImage * image, const uint8_t * exif, size_t exifSize);
// Sets XMP metadata.
AVIF_API void avifImageSetMetadataXMP(avifImage * image, const uint8_t * xmp, size_t xmpSize);

AVIF_API avifResult avifImageAllocatePlanes(avifImage * image, avifPlanesFlags planes); // Ignores any pre-existing planes
AVIF_API void avifImageFreePlanes(avifImage * image, avifPlanesFlags planes);           // Ignores already-freed planes
AVIF_API void avifImageStealPlanes(avifImage * dstImage, avifImage * srcImage, avifPlanesFlags planes);

// ---------------------------------------------------------------------------
// Understanding maxThreads
//
// libavif's structures and API use the setting 'maxThreads' in a few places. The intent of this
// setting is to limit concurrent thread activity/usage, not necessarily to put a hard ceiling on
// how many sleeping threads happen to exist behind the scenes. The goal of this setting is to
// ensure that at any given point during libavif's encoding or decoding, no more than *maxThreads*
// threads are simultaneously **active and taking CPU time**.
//
// As an important example, when encoding an image sequence that has an alpha channel, two
// long-lived underlying AV1 encoders must simultaneously exist (one for color, one for alpha). For
// each additional frame fed into libavif, its YUV planes are fed into one instance of the AV1
// encoder, and its alpha plane is fed into another. These operations happen serially, so only one
// of these AV1 encoders is ever active at a time. However, the AV1 encoders might pre-create a
// pool of worker threads upon initialization, so during this process, twice the amount of worker
// threads actually simultaneously exist on the machine, but half of them are guaranteed to be
// sleeping.
//
// This design ensures that AV1 implementations are given as many threads as possible to ensure a
// speedy encode or decode, despite the complexities of occasionally needing two AV1 codec instances
// (due to alpha payloads being separate from color payloads). If your system has a hard ceiling on
// the number of threads that can ever be in flight at a given time, please account for this
// accordingly.

// ---------------------------------------------------------------------------
// Optional YUV<->RGB support

// To convert to/from RGB, create an avifRGBImage on the stack, call avifRGBImageSetDefaults() on
// it, and then tweak the values inside of it accordingly. At a minimum, you should populate
// ->pixels and ->rowBytes with an appropriately sized pixel buffer, which should be at least
// (->rowBytes * ->height) bytes, where ->rowBytes is at least (->width * avifRGBImagePixelSize()).
// If you don't want to supply your own pixel buffer, you can use the
// avifRGBImageAllocatePixels()/avifRGBImageFreePixels() convenience functions.

// avifImageRGBToYUV() and avifImageYUVToRGB() will perform depth rescaling and limited<->full range
// conversion, if necessary. Pixels in an avifRGBImage buffer are always full range, and conversion
// routines will fail if the width and height don't match the associated avifImage.

// If libavif is built with a version of libyuv offering a fast conversion between RGB and YUV for
// the given inputs, libavif will use it. See reformat_libyuv.c for the details.
// libyuv is faster but may have slightly less precision than built-in conversion, so avoidLibYUV
// can be set to AVIF_TRUE when AVIF_CHROMA_UPSAMPLING_BEST_QUALITY or
// AVIF_CHROMA_DOWNSAMPLING_BEST_QUALITY is used, to get the most precise but slowest results.

// Note to libavif maintainers: The lookup tables in avifImageYUVToRGBLibYUV
// rely on the ordering of this enum values for their correctness. So changing
// the values in this enum will require auditing avifImageYUVToRGBLibYUV for
// correctness.
typedef enum avifRGBFormat
{
    AVIF_RGB_FORMAT_RGB = 0,
    AVIF_RGB_FORMAT_RGBA, // This is the default format set in avifRGBImageSetDefaults().
    AVIF_RGB_FORMAT_ARGB,
    AVIF_RGB_FORMAT_BGR,
    AVIF_RGB_FORMAT_BGRA,
    AVIF_RGB_FORMAT_ABGR,
    // RGB_565 format uses five bits for the red and blue components and six
    // bits for the green component. Each RGB pixel is 16 bits (2 bytes), which
    // is packed as follows:
    //   uint16_t: [r4 r3 r2 r1 r0 g5 g4 g3 g2 g1 g0 b4 b3 b2 b1 b0]
    //   r4 and r0 are the MSB and LSB of the red component respectively.
    //   g5 and g0 are the MSB and LSB of the green component respectively.
    //   b4 and b0 are the MSB and LSB of the blue component respectively.
    // This format is only supported for YUV -> RGB conversion and when
    // avifRGBImage.depth is set to 8.
    AVIF_RGB_FORMAT_RGB_565,
    AVIF_RGB_FORMAT_COUNT
} avifRGBFormat;
AVIF_API uint32_t avifRGBFormatChannelCount(avifRGBFormat format);
AVIF_API avifBool avifRGBFormatHasAlpha(avifRGBFormat format);

typedef enum avifChromaUpsampling
{
    AVIF_CHROMA_UPSAMPLING_AUTOMATIC = 0,    // Chooses best trade off of speed/quality (uses BILINEAR libyuv if available,
                                             // or falls back to NEAREST libyuv if available, or falls back to BILINEAR built-in)
    AVIF_CHROMA_UPSAMPLING_FASTEST = 1,      // Chooses speed over quality (same as NEAREST)
    AVIF_CHROMA_UPSAMPLING_BEST_QUALITY = 2, // Chooses the best quality upsampling, given settings (same as BILINEAR)
    AVIF_CHROMA_UPSAMPLING_NEAREST = 3,      // Uses nearest-neighbor filter
    AVIF_CHROMA_UPSAMPLING_BILINEAR = 4      // Uses bilinear filter
} avifChromaUpsampling;

typedef enum avifChromaDownsampling
{
    AVIF_CHROMA_DOWNSAMPLING_AUTOMATIC = 0,    // Chooses best trade off of speed/quality (same as AVERAGE)
    AVIF_CHROMA_DOWNSAMPLING_FASTEST = 1,      // Chooses speed over quality (same as AVERAGE)
    AVIF_CHROMA_DOWNSAMPLING_BEST_QUALITY = 2, // Chooses the best quality upsampling (same as AVERAGE)
    AVIF_CHROMA_DOWNSAMPLING_AVERAGE = 3,      // Uses averaging filter
    AVIF_CHROMA_DOWNSAMPLING_SHARP_YUV = 4     // Uses sharp yuv filter (libsharpyuv), available for 4:2:0 only, ignored for 4:2:2
} avifChromaDownsampling;

typedef struct avifRGBImage
{
    uint32_t width;                        // must match associated avifImage
    uint32_t height;                       // must match associated avifImage
    uint32_t depth;                        // legal depths [8, 10, 12, 16]. if depth>8, pixels must be uint16_t internally
    avifRGBFormat format;                  // all channels are always full range
    avifChromaUpsampling chromaUpsampling; // How to upsample from 4:2:0 or 4:2:2 UV when converting to RGB (ignored for 4:4:4 and 4:0:0).
                                           // Ignored when converting to YUV. Defaults to AVIF_CHROMA_UPSAMPLING_AUTOMATIC.
    avifChromaDownsampling chromaDownsampling; // How to downsample to 4:2:0 or 4:2:2 UV when converting from RGB (ignored for 4:4:4 and 4:0:0).
                                               // Ignored when converting to RGB. Defaults to AVIF_CHROMA_DOWNSAMPLING_AUTOMATIC.
    avifBool avoidLibYUV; // If AVIF_FALSE and libyuv conversion between RGB and YUV (including upsampling or downsampling if any)
                          // is available for the avifImage/avifRGBImage combination, then libyuv is used. Default is AVIF_FALSE.
    avifBool ignoreAlpha; // Used for XRGB formats, treats formats containing alpha (such as ARGB) as if they were RGB, treating
                          // the alpha bits as if they were all 1.
    avifBool alphaPremultiplied; // indicates if RGB value is pre-multiplied by alpha. Default: false
    avifBool isFloat; // indicates if RGBA values are in half float (f16) format. Valid only when depth == 16. Default: false
    int maxThreads; // Number of threads to be used for the YUV to RGB conversion. Note that this value is ignored for RGB to YUV
                    // conversion. Setting this to zero has the same effect as setting it to one. Negative values are invalid.
                    // Default: 1.

    uint8_t * pixels;
    uint32_t rowBytes;
} avifRGBImage;

// Sets rgb->width, rgb->height, and rgb->depth to image->width, image->height, and image->depth.
// Sets rgb->pixels to NULL and rgb->rowBytes to 0. Sets the other fields of 'rgb' to default
// values.
AVIF_API void avifRGBImageSetDefaults(avifRGBImage * rgb, const avifImage * image);
AVIF_API uint32_t avifRGBImagePixelSize(const avifRGBImage * rgb);

// Convenience functions. If you supply your own pixels/rowBytes, you do not need to use these.
AVIF_API void avifRGBImageAllocatePixels(avifRGBImage * rgb);
AVIF_API void avifRGBImageFreePixels(avifRGBImage * rgb);

// The main conversion functions
AVIF_API avifResult avifImageRGBToYUV(avifImage * image, const avifRGBImage * rgb);
AVIF_API avifResult avifImageYUVToRGB(const avifImage * image, avifRGBImage * rgb);

// Premultiply handling functions.
// (Un)premultiply is automatically done by the main conversion functions above,
// so usually you don't need to call these. They are there for convenience.
AVIF_API avifResult avifRGBImagePremultiplyAlpha(avifRGBImage * rgb);
AVIF_API avifResult avifRGBImageUnpremultiplyAlpha(avifRGBImage * rgb);

// ---------------------------------------------------------------------------
// YUV Utils

AVIF_API int avifFullToLimitedY(int depth, int v);
AVIF_API int avifFullToLimitedUV(int depth, int v);
AVIF_API int avifLimitedToFullY(int depth, int v);
AVIF_API int avifLimitedToFullUV(int depth, int v);

// ---------------------------------------------------------------------------
// Codec selection

typedef enum avifCodecChoice
{
    AVIF_CODEC_CHOICE_AUTO = 0,
    AVIF_CODEC_CHOICE_AOM,
    AVIF_CODEC_CHOICE_DAV1D,   // Decode only
    AVIF_CODEC_CHOICE_LIBGAV1, // Decode only
    AVIF_CODEC_CHOICE_RAV1E,   // Encode only
    AVIF_CODEC_CHOICE_SVT      // Encode only
} avifCodecChoice;

typedef enum avifCodecFlag
{
    AVIF_CODEC_FLAG_CAN_DECODE = (1 << 0),
    AVIF_CODEC_FLAG_CAN_ENCODE = (1 << 1)
} avifCodecFlag;
typedef uint32_t avifCodecFlags;

// If this returns NULL, the codec choice/flag combination is unavailable
AVIF_API const char * avifCodecName(avifCodecChoice choice, avifCodecFlags requiredFlags);
AVIF_API avifCodecChoice avifCodecChoiceFromName(const char * name);

// ---------------------------------------------------------------------------
// avifIO

struct avifIO;

// Destroy must completely destroy all child structures *and* free the avifIO object itself.
// This function pointer is optional, however, if the avifIO object isn't intended to be owned by
// a libavif encoder/decoder.
typedef void (*avifIODestroyFunc)(struct avifIO * io);

// This function should return a block of memory that *must* remain valid until another read call to
// this avifIO struct is made (reusing a read buffer is acceptable/expected).
//
// * If offset exceeds the size of the content (past EOF), return AVIF_RESULT_IO_ERROR.
// * If offset is *exactly* at EOF, provide a 0-byte buffer and return AVIF_RESULT_OK.
// * If (offset+size) exceeds the contents' size, it must truncate the range to provide all
//   bytes from the offset to EOF.
// * If the range is unavailable yet (due to network conditions or any other reason),
//   return AVIF_RESULT_WAITING_ON_IO.
// * Otherwise, provide the range and return AVIF_RESULT_OK.
typedef avifResult (*avifIOReadFunc)(struct avifIO * io, uint32_t readFlags, uint64_t offset, size_t size, avifROData * out);

typedef avifResult (*avifIOWriteFunc)(struct avifIO * io, uint32_t writeFlags, uint64_t offset, const uint8_t * data, size_t size);

typedef struct avifIO
{
    avifIODestroyFunc destroy;
    avifIOReadFunc read;

    // This is reserved for future use - but currently ignored. Set it to a null pointer.
    avifIOWriteFunc write;

    // If non-zero, this is a hint to internal structures of the max size offered by the content
    // this avifIO structure is reading. If it is a static memory source, it should be the size of
    // the memory buffer; if it is a file, it should be the file's size. If this information cannot
    // be known (as it is streamed-in), set a reasonable upper boundary here (larger than the file
    // can possibly be for your environment, but within your environment's memory constraints). This
    // is used for sanity checks when allocating internal buffers to protect against
    // malformed/malicious files.
    uint64_t sizeHint;

    // If true, *all* memory regions returned from *all* calls to read are guaranteed to be
    // persistent and exist for the lifetime of the avifIO object. If false, libavif will make
    // in-memory copies of samples and metadata content, and a memory region returned from read must
    // only persist until the next call to read.
    avifBool persistent;

    // The contents of this are defined by the avifIO implementation, and should be fully destroyed
    // by the implementation of the associated destroy function, unless it isn't owned by the avifIO
    // struct. It is not necessary to use this pointer in your implementation.
    void * data;
} avifIO;

AVIF_API avifIO * avifIOCreateMemoryReader(const uint8_t * data, size_t size);
AVIF_API avifIO * avifIOCreateFileReader(const char * filename);
AVIF_API void avifIODestroy(avifIO * io);

// ---------------------------------------------------------------------------
// avifDecoder

// Some encoders (including very old versions of avifenc) do not implement the AVIF standard
// perfectly, and thus create invalid files. However, these files are likely still recoverable /
// decodable, if it wasn't for the strict requirements imposed by libavif's decoder. These flags
// allow a user of avifDecoder to decide what level of strictness they want in their project.
typedef enum avifStrictFlag
{
    // Disables all strict checks.
    AVIF_STRICT_DISABLED = 0,

    // Requires the PixelInformationProperty ('pixi') be present in AV1 image items. libheif v1.11.0
    // or older does not add the 'pixi' item property to AV1 image items. If you need to decode AVIF
    // images encoded by libheif v1.11.0 or older, be sure to disable this bit. (This issue has been
    // corrected in libheif v1.12.0.)
    AVIF_STRICT_PIXI_REQUIRED = (1 << 0),

    // This demands that the values surfaced in the clap box are valid, determined by attempting to
    // convert the clap box to a crop rect using avifCropRectConvertCleanApertureBox(). If this
    // function returns AVIF_FALSE and this strict flag is set, the decode will fail.
    AVIF_STRICT_CLAP_VALID = (1 << 1),

    // Requires the ImageSpatialExtentsProperty ('ispe') be present in alpha auxiliary image items.
    // avif-serialize 0.7.3 or older does not add the 'ispe' item property to alpha auxiliary image
    // items. If you need to decode AVIF images encoded by the cavif encoder with avif-serialize
    // 0.7.3 or older, be sure to disable this bit. (This issue has been corrected in avif-serialize
    // 0.7.4.) See https://github.com/kornelski/avif-serialize/issues/3 and
    // https://crbug.com/1246678.
    AVIF_STRICT_ALPHA_ISPE_REQUIRED = (1 << 2),

    // Maximum strictness; enables all bits above. This is avifDecoder's default.
    AVIF_STRICT_ENABLED = AVIF_STRICT_PIXI_REQUIRED | AVIF_STRICT_CLAP_VALID | AVIF_STRICT_ALPHA_ISPE_REQUIRED
} avifStrictFlag;
typedef uint32_t avifStrictFlags;

// Useful stats related to a read/write
typedef struct avifIOStats
{
    // Size in bytes of the AV1 image item or track data containing color samples.
    size_t colorOBUSize;
    // Size in bytes of the AV1 image item or track data containing alpha samples.
    size_t alphaOBUSize;
} avifIOStats;

struct avifDecoderData;

typedef enum avifDecoderSource
{
    // Honor the major brand signaled in the beginning of the file to pick between an AVIF sequence
    // ('avis', tracks-based) or a single image ('avif', item-based). If the major brand is neither
    // of these, prefer the AVIF sequence ('avis', tracks-based), if present.
    AVIF_DECODER_SOURCE_AUTO = 0,

    // Use the primary item and the aux (alpha) item in the avif(s).
    // This is where single-image avifs store their image.
    AVIF_DECODER_SOURCE_PRIMARY_ITEM,

    // Use the chunks inside primary/aux tracks in the moov block.
    // This is where avifs image sequences store their images.
    AVIF_DECODER_SOURCE_TRACKS

    // Decode the thumbnail item. Currently unimplemented.
    // AVIF_DECODER_SOURCE_THUMBNAIL_ITEM
} avifDecoderSource;

// Information about the timing of a single image in an image sequence
typedef struct avifImageTiming
{
    uint64_t timescale;            // timescale of the media (Hz)
    double pts;                    // presentation timestamp in seconds (ptsInTimescales / timescale)
    uint64_t ptsInTimescales;      // presentation timestamp in "timescales"
    double duration;               // in seconds (durationInTimescales / timescale)
    uint64_t durationInTimescales; // duration in "timescales"
} avifImageTiming;

typedef enum avifProgressiveState
{
    // The current AVIF/Source does not offer a progressive image. This will always be the state
    // for an image sequence.
    AVIF_PROGRESSIVE_STATE_UNAVAILABLE = 0,

    // The current AVIF/Source offers a progressive image, but avifDecoder.allowProgressive is not
    // enabled, so it will behave as if the image was not progressive and will simply decode the
    // best version of this item.
    AVIF_PROGRESSIVE_STATE_AVAILABLE,

    // The current AVIF/Source offers a progressive image, and avifDecoder.allowProgressive is true.
    // In this state, avifDecoder.imageCount will be the count of all of the available progressive
    // layers, and any specific layer can be decoded using avifDecoderNthImage() as if it was an
    // image sequence, or simply using repeated calls to avifDecoderNextImage() to decode better and
    // better versions of this image.
    AVIF_PROGRESSIVE_STATE_ACTIVE
} avifProgressiveState;
AVIF_API const char * avifProgressiveStateToString(avifProgressiveState progressiveState);

typedef struct avifDecoder
{
    // --------------------------------------------------------------------------------------------
    // Inputs

    // Defaults to AVIF_CODEC_CHOICE_AUTO: Preference determined by order in availableCodecs table (avif.c)
    avifCodecChoice codecChoice;

    // Defaults to 1. -- NOTE: Please see the "Understanding maxThreads" comment block above
    int maxThreads;

    // avifs can have multiple sets of images in them. This specifies which to decode.
    // Set this via avifDecoderSetSource().
    avifDecoderSource requestedSource;

    // If this is true and a progressive AVIF is decoded, avifDecoder will behave as if the AVIF is
    // an image sequence, in that it will set imageCount to the number of progressive frames
    // available, and avifDecoderNextImage()/avifDecoderNthImage() will allow for specific layers
    // of a progressive image to be decoded. To distinguish between a progressive AVIF and an AVIF
    // image sequence, inspect avifDecoder.progressiveState.
    avifBool allowProgressive;

    // If this is false, avifDecoderNextImage() will start decoding a frame only after there are
    // enough input bytes to decode all of that frame. If this is true, avifDecoder will decode each
    // subimage or grid cell as soon as possible. The benefits are: grid images may be partially
    // displayed before being entirely available, and the overall decoding may finish earlier.
    // Must be set before calling avifDecoderNextImage() or avifDecoderNthImage().
    // WARNING: Experimental feature.
    avifBool allowIncremental;

    // Enable any of these to avoid reading and surfacing specific data to the decoded avifImage.
    // These can be useful if your avifIO implementation heavily uses AVIF_RESULT_WAITING_ON_IO for
    // streaming data, as some of these payloads are (unfortunately) packed at the end of the file,
    // which will cause avifDecoderParse() to return AVIF_RESULT_WAITING_ON_IO until it finds them.
    // If you don't actually leverage this data, it is best to ignore it here.
    avifBool ignoreExif;
    avifBool ignoreXMP;

    // This represents the maximum size of an image (in pixel count) that libavif and the underlying
    // AV1 decoder should attempt to decode. It defaults to AVIF_DEFAULT_IMAGE_SIZE_LIMIT, and can
    // be set to a smaller value. The value 0 is reserved.
    // Note: Only some underlying AV1 codecs support a configurable size limit (such as dav1d).
    uint32_t imageSizeLimit;

    // This represents the maximum dimension of an image (width or height) that libavif should
    // attempt to decode. It defaults to AVIF_DEFAULT_IMAGE_DIMENSION_LIMIT. Set it to 0 to ignore
    // the limit.
    uint32_t imageDimensionLimit;

    // This provides an upper bound on how many images the decoder is willing to attempt to decode,
    // to provide a bit of protection from malicious or malformed AVIFs citing millions upon
    // millions of frames, only to be invalid later. The default is AVIF_DEFAULT_IMAGE_COUNT_LIMIT
    // (see comment above), and setting this to 0 disables the limit.
    uint32_t imageCountLimit;

    // Strict flags. Defaults to AVIF_STRICT_ENABLED. See avifStrictFlag definitions above.
    avifStrictFlags strictFlags;

    // --------------------------------------------------------------------------------------------
    // Outputs

    // All decoded image data; owned by the decoder. All information in this image is incrementally
    // added and updated as avifDecoder*() functions are called. After a successful call to
    // avifDecoderParse(), all values in decoder->image (other than the planes/rowBytes themselves)
    // will be pre-populated with all information found in the outer AVIF container, prior to any
    // AV1 decoding. If the contents of the inner AV1 payload disagree with the outer container,
    // these values may change after calls to avifDecoderRead*(),avifDecoderNextImage(), or
    // avifDecoderNthImage().
    //
    // The YUV and A contents of this image are likely owned by the decoder, so be sure to copy any
    // data inside of this image before advancing to the next image or reusing the decoder. It is
    // legal to call avifImageYUVToRGB() on this in between calls to avifDecoderNextImage(), but use
    // avifImageCopy() if you want to make a complete, permanent copy of this image's YUV content or
    // metadata.
    avifImage * image;

    // Counts and timing for the current image in an image sequence. Uninteresting for single image files.
    int imageIndex;                        // 0-based
    int imageCount;                        // Always 1 for non-progressive, non-sequence AVIFs.
    avifProgressiveState progressiveState; // See avifProgressiveState declaration
    avifImageTiming imageTiming;           //
    uint64_t timescale;                    // timescale of the media (Hz)
    double duration;                       // duration of a single playback of the image sequence in seconds
                                           // (durationInTimescales / timescale)
    uint64_t durationInTimescales;         // duration of a single playback of the image sequence in "timescales"
    int repetitionCount;                   // number of times the sequence has to be repeated. This can also be one of
                                           // AVIF_REPETITION_COUNT_INFINITE or AVIF_REPETITION_COUNT_UNKNOWN. Essentially, if
                                           // repetitionCount is a non-negative integer `n`, then the image sequence should be
                                           // played back `n + 1` times.

    // This is true when avifDecoderParse() detects an alpha plane. Use this to find out if alpha is
    // present after a successful call to avifDecoderParse(), but prior to any call to
    // avifDecoderNextImage() or avifDecoderNthImage(), as decoder->image->alphaPlane won't exist yet.
    avifBool alphaPresent;

    // stats from the most recent read, possibly 0s if reading an image sequence
    avifIOStats ioStats;

    // Additional diagnostics (such as detailed error state)
    avifDiagnostics diag;

    // --------------------------------------------------------------------------------------------
    // Internals

    // Use one of the avifDecoderSetIO*() functions to set this
    avifIO * io;

    // Internals used by the decoder
    struct avifDecoderData * data;
} avifDecoder;

AVIF_API avifDecoder * avifDecoderCreate(void);
AVIF_API void avifDecoderDestroy(avifDecoder * decoder);

// Simple interfaces to decode a single image, independent of the decoder afterwards (decoder may be destroyed).
AVIF_API avifResult avifDecoderRead(avifDecoder * decoder, avifImage * image); // call avifDecoderSetIO*() first
AVIF_API avifResult avifDecoderReadMemory(avifDecoder * decoder, avifImage * image, const uint8_t * data, size_t size);
AVIF_API avifResult avifDecoderReadFile(avifDecoder * decoder, avifImage * image, const char * filename);

// Multi-function alternative to avifDecoderRead() for image sequences and gaining direct access
// to the decoder's YUV buffers (for performance's sake). Data passed into avifDecoderParse() is NOT
// copied, so it must continue to exist until the decoder is destroyed.
//
// Usage / function call order is:
// * avifDecoderCreate()
// * avifDecoderSetSource() - optional, the default (AVIF_DECODER_SOURCE_AUTO) is usually sufficient
// * avifDecoderSetIO*()
// * avifDecoderParse()
// * avifDecoderNextImage() - in a loop, using decoder->image after each successful call
// * avifDecoderDestroy()
//
// NOTE: Until avifDecoderParse() returns AVIF_RESULT_OK, no data in avifDecoder should
//       be considered valid, and no queries (such as Keyframe/Timing/MaxExtent) should be made.
//
// You can use avifDecoderReset() any time after a successful call to avifDecoderParse()
// to reset the internal decoder back to before the first frame. Calling either
// avifDecoderSetSource() or avifDecoderParse() will automatically Reset the decoder.
//
// avifDecoderSetSource() allows you not only to choose whether to parse tracks or
// items in a file containing both, but switch between sources without having to
// Parse again. Normally AVIF_DECODER_SOURCE_AUTO is enough for the common path.
AVIF_API avifResult avifDecoderSetSource(avifDecoder * decoder, avifDecoderSource source);
// Note: When avifDecoderSetIO() is called, whether 'decoder' takes ownership of 'io' depends on
// whether io->destroy is set. avifDecoderDestroy(decoder) calls avifIODestroy(io), which calls
// io->destroy(io) if io->destroy is set. Therefore, if io->destroy is not set, then
// avifDecoderDestroy(decoder) has no effects on 'io'.
AVIF_API void avifDecoderSetIO(avifDecoder * decoder, avifIO * io);
AVIF_API avifResult avifDecoderSetIOMemory(avifDecoder * decoder, const uint8_t * data, size_t size);
AVIF_API avifResult avifDecoderSetIOFile(avifDecoder * decoder, const char * filename);
AVIF_API avifResult avifDecoderParse(avifDecoder * decoder);
AVIF_API avifResult avifDecoderNextImage(avifDecoder * decoder);
AVIF_API avifResult avifDecoderNthImage(avifDecoder * decoder, uint32_t frameIndex);
AVIF_API avifResult avifDecoderReset(avifDecoder * decoder);

// Keyframe information
// frameIndex - 0-based, matching avifDecoder->imageIndex, bound by avifDecoder->imageCount
// "nearest" keyframe means the keyframe prior to this frame index (returns frameIndex if it is a keyframe)
// These functions may be used after a successful call (AVIF_RESULT_OK) to avifDecoderParse().
AVIF_API avifBool avifDecoderIsKeyframe(const avifDecoder * decoder, uint32_t frameIndex);
AVIF_API uint32_t avifDecoderNearestKeyframe(const avifDecoder * decoder, uint32_t frameIndex);

// Timing helper - This does not change the current image or invoke the codec (safe to call repeatedly)
// This function may be used after a successful call (AVIF_RESULT_OK) to avifDecoderParse().
AVIF_API avifResult avifDecoderNthImageTiming(const avifDecoder * decoder, uint32_t frameIndex, avifImageTiming * outTiming);

// When avifDecoderNextImage() or avifDecoderNthImage() returns AVIF_RESULT_WAITING_ON_IO, this
// function can be called next to retrieve the number of top rows that can be immediately accessed
// from the luma plane of decoder->image, and alpha if any. The corresponding rows from the chroma planes,
// if any, can also be accessed (half rounded up if subsampled, same number of rows otherwise).
// decoder->allowIncremental must be set to true before calling avifDecoderNextImage() or
// avifDecoderNthImage(). Returns decoder->image->height when the last call to avifDecoderNextImage() or
// avifDecoderNthImage() returned AVIF_RESULT_OK. Returns 0 in all other cases.
// WARNING: Experimental feature.
AVIF_API uint32_t avifDecoderDecodedRowCount(const avifDecoder * decoder);

// ---------------------------------------------------------------------------
// avifExtent

typedef struct avifExtent
{
    uint64_t offset;
    size_t size;
} avifExtent;

// Streaming data helper - Use this to calculate the maximal AVIF data extent encompassing all AV1
// sample data needed to decode the Nth image. The offset will be the earliest offset of all
// required AV1 extents for this frame, and the size will create a range including the last byte of
// the last AV1 sample needed. Note that this extent may include non-sample data, as a frame's
// sample data may be broken into multiple extents and interleaved with other data, or in
// non-sequential order. This extent will also encompass all AV1 samples that this frame's sample
// depends on to decode (such as samples for reference frames), from the nearest keyframe up to this
// Nth frame.
//
// If avifDecoderNthImageMaxExtent() returns AVIF_RESULT_OK and the extent's size is 0 bytes, this
// signals that libavif doesn't expect to call avifIO's Read for this frame's decode. This happens if
// data for this frame was read as a part of avifDecoderParse() (typically in an idat box inside of
// a meta box).
//
// This function may be used after a successful call (AVIF_RESULT_OK) to avifDecoderParse().
AVIF_API avifResult avifDecoderNthImageMaxExtent(const avifDecoder * decoder, uint32_t frameIndex, avifExtent * outExtent);

// ---------------------------------------------------------------------------
// avifEncoder

struct avifEncoderData;
struct avifCodecSpecificOptions;

typedef struct avifScalingMode
{
    avifFraction horizontal;
    avifFraction vertical;
} avifScalingMode;

// Notes:
// * If avifEncoderWrite() returns AVIF_RESULT_OK, output must be freed with avifRWDataFree()
// * If (maxThreads < 2), multithreading is disabled
//   * NOTE: Please see the "Understanding maxThreads" comment block above
// * Quality range: [AVIF_QUALITY_WORST - AVIF_QUALITY_BEST]
// * Quantizer range: [AVIF_QUANTIZER_BEST_QUALITY - AVIF_QUANTIZER_WORST_QUALITY]
// * In older versions of libavif, the avifEncoder struct doesn't have the quality and qualityAlpha
//   fields. For backward compatibility, if the quality field is not set, the default value of
//   quality is based on the average of minQuantizer and maxQuantizer. Similarly the default value
//   of qualityAlpha is based on the average of minQuantizerAlpha and maxQuantizerAlpha. New code
//   should set quality and qualityAlpha and leave minQuantizer, maxQuantizer, minQuantizerAlpha,
//   and maxQuantizerAlpha initialized to their default values.
// * To enable tiling, set tileRowsLog2 > 0 and/or tileColsLog2 > 0.
//   Tiling values range [0-6], where the value indicates a request for 2^n tiles in that dimension.
//   If autoTiling is set to AVIF_TRUE, libavif ignores tileRowsLog2 and tileColsLog2 and
//   automatically chooses suitable tiling values.
// * Speed range: [AVIF_SPEED_SLOWEST - AVIF_SPEED_FASTEST]. Slower should make for a better quality
//   image in less bytes. AVIF_SPEED_DEFAULT means "Leave the AV1 codec to its default speed settings"./
//   If avifEncoder uses rav1e, the speed value is directly passed through (0-10). If libaom is used,
//   a combination of settings are tweaked to simulate this speed range.
<<<<<<< HEAD
// * Width and height: width and height of encoded image. Default value 0 means infer from first frame.
//   For grid image, this is the size of one cell. Value must not be smaller than the largest frame
//   to be encoded.
=======
// * Extra layer count: [0 - (AVIF_MAX_AV1_LAYER_COUNT-1)]. Non-zero value indicates a layered
//   (progressive) image.
>>>>>>> d3eb34df
// * Some encoder settings can be changed after encoding starts. Changes will take effect in the next
//   call to avifEncoderAddImage().
typedef struct avifEncoder
{
    // Defaults to AVIF_CODEC_CHOICE_AUTO: Preference determined by order in availableCodecs table (avif.c)
    avifCodecChoice codecChoice;

    // settings (see Notes above)
    int maxThreads;
    int speed;
    int keyframeInterval;     // How many frames between automatic forced keyframes; 0 to disable (default).
    uint64_t timescale;       // timescale of the media (Hz)
    int repetitionCount;      // Number of times the image sequence should be repeated. This can also be set to
                              // AVIF_REPETITION_COUNT_INFINITE for infinite repetitions.  Only applicable for image sequences.
                              // Essentially, if repetitionCount is a non-negative integer `n`, then the image sequence should be
                              // played back `n + 1` times. Defaults to AVIF_REPETITION_COUNT_INFINITE.
    uint32_t extraLayerCount; // EXPERIMENTAL: Non-zero value encodes layered image.

    uint32_t width;
    uint32_t height;
    // changeable encoder settings
    int quality;
    int qualityAlpha;
    int minQuantizer;
    int maxQuantizer;
    int minQuantizerAlpha;
    int maxQuantizerAlpha;
    int tileRowsLog2;
    int tileColsLog2;
    avifBool autoTiling;
    avifScalingMode scalingMode;

    // stats from the most recent write
    avifIOStats ioStats;

    // Additional diagnostics (such as detailed error state)
    avifDiagnostics diag;

    // Internals used by the encoder
    struct avifEncoderData * data;
    struct avifCodecSpecificOptions * csOptions;
} avifEncoder;

// avifEncoderCreate() returns NULL if a memory allocation failed.
AVIF_API avifEncoder * avifEncoderCreate(void);
AVIF_API avifResult avifEncoderWrite(avifEncoder * encoder, const avifImage * image, avifRWData * output);
AVIF_API void avifEncoderDestroy(avifEncoder * encoder);

typedef enum avifAddImageFlag
{
    AVIF_ADD_IMAGE_FLAG_NONE = 0,

    // Force this frame to be a keyframe (sync frame).
    AVIF_ADD_IMAGE_FLAG_FORCE_KEYFRAME = (1 << 0),

    // Use this flag when encoding a single frame, single layer image.
    // Signals "still_picture" to AV1 encoders, which tweaks various compression rules.
    // This is enabled automatically when using the avifEncoderWrite() single-image encode path.
    AVIF_ADD_IMAGE_FLAG_SINGLE = (1 << 1)
} avifAddImageFlag;
typedef uint32_t avifAddImageFlags;

// Multi-function alternative to avifEncoderWrite() for advanced features.
//
// Usage / function call order is:
// * avifEncoderCreate()
// - Still image:
//   * avifEncoderAddImage() [exactly once]
// - Still image grid:
//   * avifEncoderAddImageGrid() [exactly once, AVIF_ADD_IMAGE_FLAG_SINGLE is assumed]
// - Image sequence:
//   * Set encoder->timescale (Hz) correctly
//   * avifEncoderAddImage() ... [repeatedly; at least once]
// - Still layered image:
//   * Set encoder->extraLayerCount correctly
//   * avifEncoderAddImage() ... [exactly encoder->extraLayerCount+1 times]
// - Still layered grid:
//   * Set encoder->extraLayerCount correctly
//   * avifEncoderAddImageGrid() ... [exactly encoder->extraLayerCount+1 times]
// * avifEncoderFinish()
// * avifEncoderDestroy()
//

// durationInTimescales is ignored if AVIF_ADD_IMAGE_FLAG_SINGLE is set in addImageFlags,
// or if we are encoding a layered image.
AVIF_API avifResult avifEncoderAddImage(avifEncoder * encoder, const avifImage * image, uint64_t durationInTimescales, avifAddImageFlags addImageFlags);
AVIF_API avifResult avifEncoderAddImageGrid(avifEncoder * encoder,
                                            uint32_t gridCols,
                                            uint32_t gridRows,
                                            const avifImage * const * cellImages,
                                            avifAddImageFlags addImageFlags);
AVIF_API avifResult avifEncoderFinish(avifEncoder * encoder, avifRWData * output);

// Codec-specific, optional "advanced" tuning settings, in the form of string key/value pairs,
// to be consumed by the codec in the next avifEncoderAddImage() call.
// See the codec documentation to know if a setting is persistent or applied only to the next frame.
// key must be non-NULL, but passing a NULL value will delete the pending key, if it exists.
// Setting an incorrect or unknown option for the current codec will cause errors of type
// AVIF_RESULT_INVALID_CODEC_SPECIFIC_OPTION from avifEncoderWrite() or avifEncoderAddImage().
AVIF_API avifResult avifEncoderSetCodecSpecificOption(avifEncoder * encoder, const char * key, const char * value);

// Helpers
AVIF_API avifBool avifImageUsesU16(const avifImage * image);
AVIF_API avifBool avifImageIsOpaque(const avifImage * image);
// channel can be an avifChannelIndex.
AVIF_API uint8_t * avifImagePlane(const avifImage * image, int channel);
AVIF_API uint32_t avifImagePlaneRowBytes(const avifImage * image, int channel);
AVIF_API uint32_t avifImagePlaneWidth(const avifImage * image, int channel);
AVIF_API uint32_t avifImagePlaneHeight(const avifImage * image, int channel);

// Returns AVIF_TRUE if input begins with a valid FileTypeBox (ftyp) that supports
// either the brand 'avif' or 'avis' (or both), without performing any allocations.
AVIF_API avifBool avifPeekCompatibleFileType(const avifROData * input);

#ifdef __cplusplus
} // extern "C"
#endif

#endif // ifndef AVIF_AVIF_H<|MERGE_RESOLUTION|>--- conflicted
+++ resolved
@@ -1111,14 +1111,11 @@
 //   image in less bytes. AVIF_SPEED_DEFAULT means "Leave the AV1 codec to its default speed settings"./
 //   If avifEncoder uses rav1e, the speed value is directly passed through (0-10). If libaom is used,
 //   a combination of settings are tweaked to simulate this speed range.
-<<<<<<< HEAD
+// * Extra layer count: [0 - (AVIF_MAX_AV1_LAYER_COUNT-1)]. Non-zero value indicates a layered
+//   (progressive) image.
 // * Width and height: width and height of encoded image. Default value 0 means infer from first frame.
 //   For grid image, this is the size of one cell. Value must not be smaller than the largest frame
 //   to be encoded.
-=======
-// * Extra layer count: [0 - (AVIF_MAX_AV1_LAYER_COUNT-1)]. Non-zero value indicates a layered
-//   (progressive) image.
->>>>>>> d3eb34df
 // * Some encoder settings can be changed after encoding starts. Changes will take effect in the next
 //   call to avifEncoderAddImage().
 typedef struct avifEncoder
