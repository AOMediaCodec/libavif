# Changelog
All notable changes to this project will be documented in this file.

The format is based on [Keep a Changelog](https://keepachangelog.com/en/1.0.0/),
and this project adheres to [Semantic Versioning](https://semver.org/spec/v2.0.0.html).

## [Unreleased]

## [0.7.2] - 2020-04-24
### Added
- Recognize extensions with capital letters / capslock
- Proper support for AVIF_NCLX_MATRIX_COEFFICIENTS_IDENTITY

### Changed
- Large nclx enum refactor (breaking change), reworking all 3 enums to better match AV1 codec enums
- Fixes to 'essential' item properties (marking av1C as essential, ignoring any items containing unsupported essential props)
- avifenc - Allow --nclx to override embedded ICC profiles (with a warning), instead of --nclx being ignored
- avifenc - Choose high-quality-but-lossy QP defaults, and a default speed of 8
- avifdump - Fix format specifiers for 32bit
- Now prioritizing libaom over rav1e when both are present
<<<<<<< HEAD
- Ext: Update default libaom version to 93c4d56
=======
- Remove `-Wclobbered` dodging (volatile) and instead just disable the warning in avifpng/avifjpeg
- avifyuv: extra testing modes
- Cleanup to avifCodecVersions()
- Reorganize iccjpeg code back into its own files for licensing conveniences
>>>>>>> 56a22c4e

## [0.7.1] - 2020-04-16
### Changed
- avifenc: Set nclx/range values in avifImage earlier so proper YUV coefficients are used when converting JPEG/PNG

## [0.7.0] - 2020-04-16
### Added
- avifenc and avifdec JPEG support
- Docker test script to build avifenc + deps in a shared libs (distro-like) env
- Added simple `avifdump` tool for aiding in AVIF debugging
- Added some comments in `avif.h` to clarify `avifDecoderSetSource()` usage

### Changed
- avifRange cleanup/refactor (breaking change)
- avifenc now has `-r` to set YUV range (when using JPEG/PNG), `--nclx` now takes 3 arguments as a result

## [0.6.4] - 2020-04-14
### Added
- Added `avifDecoderNthImageTiming()` for querying frame timing without needing to decode the frame
- Added some comments explaining `avifDecoderSetSource()`

### Changed
- Fix clang warning (switch clamp to min)
- Fix a few clang analyzer issues
- Avoid incorrect YUV range cast
- Call dav1d_data_unref in dav1dCodecDestroyInternal (wantehchang)
- Declare some avifSampleTable * pointers as const (wantehchang)
- Update to cJSON v1.7.13 (wantehchang)
- Minor code cleanup

## [0.6.3] - 2020-03-30
### Changed
- Avoid throwing away const unnecessarily in `avifROStreamReadString()`
- Re-enable a bunch of clang warnings
- Set dav1dSettings.frame_size_limit to avoid OOM (wantehchang)
- Refactor write.c to use a similar Data/Item design as read.c
- YUV to RGB optimizations

## [0.6.2] - 2020-03-11
### Changed
- Fix 16bpc PNG output
- Compile fixes to avoid -Wclobbered in PNG code
- GitHub automatic deployment from AppVeyor (EwoutH)

## [0.6.1] - 2020-03-11
### Added
- PNG support for avifenc/avifdec

### Changed
- Fixed Clang10 build warning
- Fix SOVERSION in cmake (cryptomilk)
- Minor tweaks to avifBool usage (wantehchang)

## [0.6.0] - 2020-03-09
### Added
- `avifRGBImage` structure and associated routines (BREAKING CHANGE)
- avifImage alphaRange support
- Support pasp, clap, irot, imir metadata for encode/decode

### Changed
- Large RGB conversion refactor (BREAKING CHANGE), see README for new examples
- Minor fixes to make Clang 10 happy
- pkg-config fixes
- Lots of minor cleanup in code/CMake (wantehchang)
- Fix to NCLX color profile plumbing (ledyba-z)
- Cleanup unnecessary avifBool ternary expressions
- Update default dav1d version to 0.6.0
- Update default rav1e version to v0.3.1

## [0.5.7] - 2020-03-03
### Added
- libgav1 decode codec support. (wantehchang @Google)
- Expose codec selection to avifdec/avifenc, speed to avifenc
- Image grid support (Summer_in_Tomsk_720p_5x4_grid)
- `minQuantizerAlpha`/`maxQuantizerAlpha` support in avifEncoder, avifenc
- 444alpha support in y4m layer (avifenc, avifdec)
- pkg-config support (cryptomilk)
- Proper support of NCLX matrix coefficients enum (link-u)

### Changed
- AppVeyor builds now compile with dav1d (EwoutH)
- Lots of minor CMake/code cleanup (wantehchang @Google)
- cJSON license note for aviftest (wantehchang @Google)

## [0.5.6] - 2020-02-19
### Added
- Added CMake Find modules for aom, dav1d, rav1e (cryptomilk)

### Changed
- use right-most and bottom-most UV pixels in images with odd-dimensions (ledyba-z)
- avoid libaom crash when encoding >8bpc images at high speed

## [0.5.5] - 2020-02-13
### Added
- Enable still picture mode with rav1e >= 0.3.0 (cryptomilk)
- Basic test suite (aviftest, rough draft)

### Changed
- Explicitly cast unorms to float during YUV conversion, fixing clang warning
- Optimize SampleSizeBox parsing when sample_size>0, fixes OOM oss-fuzz issue #5192805347753984
- Fix memory leak when using avifDecoderReset(), fixes oss-fuzz issue #5770230506979328
- Update default rav1e version from 0.2.1 to 0.3.0
- Remove a null check for codec->internal->image (wantehchang)

## [0.5.4] - 2020-01-21
### Changed
- Fix monochrome inputs on avifImageCopy. Monochrome still isn't really a first-class citizen in libavif, but this should at least honor the incoming data better.
- Updated README's Basic Decoding section reminding of avifDecoderRead's tradeoffs
- build: avoid -ldl if not required or not supported (jbeich)
- apps: convert ADVANCE to an expression (jbeich)

## [0.5.3] - 2019-12-03
### Added
- Honor CMake's builtin `CMAKE_SKIP_INSTALL_RULES`

### Changed
- avifenc - Removed accidental double-delete of avifImage when failing to read a y4m file input
- Round dimensions down when decoding subsampled YUV with odd dimensions

## [0.5.2] - 2019-11-23
### Changed
- Fix incorrect free in 0-case for `avifRWDataSet()`

## [0.5.1] - 2019-11-21
### Changed
- Fix expectations for Exif payload to better match normal usage

## [0.5.0] - 2019-11-21
### Added
- Define version and SO-version for shared library
- Use -DBUILD_SHARED_LIBS=OFF for building a static lib
- avifImage can now hold Exif and XMP metadata (`avifImageSetMetadataExif`, `avifImageSetMetadataXMP`)
- Support for reading/writing Exif and XMP items
- Now tracking idat boxes across meta boxes
- Support for iloc construction_method 1 (idat)

### Changed
- Proper handling of the primary item box (pitm) on read
- avifROStreamReadString() now allows string skipping by passing a NULL output buffer
- Updated README to show Exif/XMP support

## [0.4.8] - 2019-11-19
### Added
- avifEncoder now has a speed setting
- codec_aom only flushes encoder when necessary (avoids lost frame packets)
- shared library compilation (build shared by default, use `-DAVIF_BUILD_STATIC=1` for static lib)
- make install support
- cmake fixes/support for find_package (cryptomilk)

### Changed
- Updated libaom to more recent SHA in aom.cmd
- Tweaked AVIF_LOCAL_AOM settings to play nice with libaom's usage of CMake's option()
- Remove all libaom special cases from libavif's CMakefiles, and have it work the same way dav1d and rav1e do
- Minor cleanup

## [0.4.7] - 2019-11-11
### Changed
- Fix memory leak in rav1e codec (PR20, AurelC2G)
- Bump rav1e version in rav1e.cmd, implement `avifCodecVersionRav1e()`
- Display versions in avifenc and avifdec

## [0.4.6] - 2019-10-30
### Changed
- Fix rav1e build on Linux x64, and eliminate pseudo-dependency on cargo-c

## [0.4.5] - 2019-10-30
### Changed
- Fix rav1e codec's alpha encoding (monochrome asserts, might be unsupported still)

## [0.4.4] - 2019-10-30
### Changed
- Fix QP range for rav1e encodes (rav1e uses [0-255], not [0-63])
- Distribute out and share code populating av01 config box across codecs

## [0.4.3] - 2019-10-28
### Added
- rav1e codec support (encode-only)
- `rav1e.cmd` and `dav1d.cmd` to ext

### Changed
- All codecs can coexist peacefully now, and can be queried for availability or specifically chosen at encode/decode time
- Updated README to indicate changes to CMake which facilitate codec reorg

## [0.4.2] - 2019-10-17
### Changed
- Populate nclx box inside of OBU in addition to AVIF container

## [0.4.1] - 2019-10-17
### Added
- Added `containerDepth` to avifDecoder for surfacing 10bpc/12bpc flags from av1C boxes, if present
- Added `avifCodecVersions()` for getting version strings of internal AV1 codecs

### Changed
- Fixed warning with CHECK macro (additional semicolon)

## [0.4.0] - 2019-10-02
### Added
- exposed util functions: `avifFullToLimitedY`, `avifFullToLimitedUV`, `avifLimitedToFullY`, `avifLimitedToFullUV`, `avifPrepareReformatState`

### Changed
- Renamed ispeWidth/ispeHeight to containerWidth/containerHeight; they now can hold tkhd's width/height
- Split avifImageYUVToRGB into faster internal functions (estimated gain: 3.5x)
- Fixed a few memory leaks, one in the README, one in codec_dav1d (AurelC2G)

## [0.3.11] - 2019-09-26
### Added
- Exposed ispeWidth/ispeHeight to decoder if decoding items with an associated ispe box
- Now parsing/tracking sample description formats to filter non-av01 type tracks
- Allow brand 'av01' to be decoded

### Changed
- Fixed bug in sync sample table element sizing
- Pass through starting sample index to codec when flushing with NthImage

## [0.3.10] - 2019-09-26
### Added
- stss box parsing for keyframe information
- avifBool avifDecoderIsKeyframe(avifDecoder * decoder, uint32_t frameIndex);
- uint32_t avifDecoderNearestKeyframe(avifDecoder * decoder, uint32_t frameIndex);
- avifResult avifDecoderNthImage(avifDecoder * decoder, uint32_t frameIndex);
- aviffuzz prints keyframe information as it repeatedly decodes

### Changed
- internally renamed codec function "decode" to "open", as that's all it does
- dav1d codec's open function no longer does an initial unnecessary feed
- avifCodecDecodeInput now stores an array of avifSample which know if they're keyframes
- moved codec flushing code into avifDecoderFlush() so it is available to avifDecoderNthImage
- ptsInTimescales is now calculated independently of frame decode order

## [0.3.9] - 2019-09-25
### Changed
- Split avifRawData and avifStream into read-only (const) and read/write versions, updated code accordingly
- Fix a few clang/macOS warnings

## [0.3.8] - 2019-09-04
### Changed
- Reverted codec_aom and libaom to use previous SHA (v1.0.0-errata1 is ancient)

## [0.3.7] - 2019-09-04 - *DO NOT USE THIS VERSION*
### Added
- Check for proper width/height/depth when decoding alpha with dav1d, matching libaom's impl

### Changed
- Updated codec_aom and libaom to use v1.0.0-errata1

## [0.3.6] - 2019-07-25
### Added
- Exposed tile encoding to avifEncoder

## [0.3.5] - 2019-07-25
### Changed
- Fixed copypasta bug in libaom encoding quantizer setup

## [0.3.4] - 2019-07-25
### Added
- When the AVIF container does not contain a color profile, fallback to the color OBU's nclx

## [0.3.3] - 2019-07-24
### Added
- new helper function `avifPeekCompatibleFileType()`
- expose ioStats on avifDecoder again (currently only interesting when reading items)

### Changed
- Fixed some warnings (removed unused variables and a bad cast)
- Add a define in dav1d layer for supporting older dav1d codecs
- Enabled tons of warnings, and warnings-as-errors; Fixed associated fallout
- codec_dav1d: disambiguate "needs more data" and "no more frames" in feed data pump

## [0.3.2] - 2019-07-23
### Added
- Added `ext/aom.cmd` to perform a local checkout of the aom codebase, as an alternative to a real submodule. This allows downstream projects to use libavif without recursive submodule issues.
- AppVeyor and Travis scripts now explicitly clone libaom into ext/ as an alternative to a submodule.

### Changed
- Remove `ext/aom` as a submodule. If libavif users want to build aom from ext/, they must enable `AVIF_BUILD_AOM` and supply their own local copy.
- Move the handful of public domain gb_math functions used by colr.c and eliminate the dependence on the gb library
- Detect when libaom or libdav1d is being included by a parent CMake project and allow it
- Offer libavif's include dir alongside the library in CMake (target_include_directories)

## [0.3.1] - 2019-07-22
### Changed
- Moved dependency on libm to avif executables, instead of directly on the library
- Minor changes to README examples

## [0.3.0] - 2019-07-22
### Added
- new CMake option `AVIF_CODEC_AOM` to enable/disable the usage of AOM's codec (default: on)
- new CMake option `AVIF_CODEC_DAV1D` to enable/disable the usage of dav1d's codec (default: off)
- `codec_dav1d.c`, which provides decoding via `libdav1d`
- fuzz.sh which builds with afl-clang and runs afl-fuzz
- aviffuzz tool, used in fuzzing script
- fuzz inputs made with colorist
- `.clang-format` file
- `avifArray*()` functions for basic dynamic arrays when parsing
- `moov` box parsing
- now reads 'avis' brands
- Split avifDecoderRead() into components for image sequences:
  - avifDecoderSetSource()
  - avifDecoderParse()
  - avifDecoderNextImage()
  - avifImageCopy()
  - avifDecoderReset()
- Added decoder and image timings for image sequences

### Changed
- Reorganized internal struct avifCodec to accomodate multiple codecs simultaneously (compile time; not exposed to API)
- Fix some compiler warnings
- Sanity check offsets and sizes in items table before using
- Bail out of box header advertises an impossible size
- Ran clang-format on all of src and include
- Fix copypasta leading to a memory leak in RGB planes
- Switched items and properties during parse to use dynamic arrays
- Refactored codec API to not require each codec to maintain per-plane decoder instances
- avifImage can now "not own" its planes and directly point at decoder planes to avoid copies
- aviffuzz attempts to decode all images in source material twice (using avifDecoderReset())
- Switch decoder->quality to explicit [minQuantizer, maxQuantizer], update assoc. constants
- Add examples to README

## [0.2.0] - 2019-06-12
### Added
- Added `avifEncoder` and `avifDecoder` to match `avifImage`'s pattern and allow for easier future parameterization

### Changed
- Renamed project in cmake to `libavif` to match new official repo naming
- Updated appveyor script to use `libavif`
- Updated examples and apps to use new encoder/decoder pattern

## [0.1.4] - 2019-06-11
### Added
- `avifPixelFormatToString()` convenience function for debugging/printing
- `avifenc` and `avifdec` "apps" which show basic bidirectional conversion to y4m

### Changed
- Make calling `avifImageYUVToRGB()` upon reading an avif optional
- Moved `ext/aom` submodule to use official remote
- Update `ext/aom` submodule to commit [38711e7fe](https://aomedia.googlesource.com/aom/+/38711e7fe1eff68296b0324a9809804aec359fa5)

### Removed
- Remove all calls to `convertXYZToXYY()` as they were all unnecessary

## [0.1.3] - 2019-04-23
### Changed
- `ftyp` - Change `major_brand` to `avif`
- `ftyp` - Reorder `compatible_brands`, add `MA1A` or `MA1B` when appropriate
- Write `meta` box before `mdat` box for streaming friendliness

## [0.1.2] - 2019-04-18
### Added
- `AVIF_NCLX_COLOUR_PRIMARIES_P3` (convenient mirrored value)
- `avifNclxColourPrimariesFind()` - Finds a builtin avifNclxColourPrimaries and name by a set of primaries

### Changed
- Fixed enum name copypasta for `AVIF_NCLX_COLOUR_PRIMARIES_EG432_1`
- Fix UV limited ranges when doing full<->limited range conversion

## [0.1.1] - 2019-04-15
### Added
- Added `appveyor.yml` (exported from Appveyor)
- Move `ext/aom` to a proper submodule
- Update AOM to commit [3e3b9342a](https://aomedia.googlesource.com/aom/+/3e3b9342a20147ec6e4f89aa290e20277c1260ce) with minor CMake changes

### Changed
- Added static library artifact zip to Windows x64 builds (Appveyor)
- Updated README to explain libavif's goals and a little more build info
- Fix clang warning in `avifVersion()` signature

## [0.1.0] - 2019-04-12
### Added
- First version. Plenty of bugfixes and features await!
- `ext/aom` based off AOM commit [3563b12b](https://aomedia.googlesource.com/aom/+/3563b12b766639ba445eb0e62a225a4419594aef) with minor CMake changes
- An interest and willingness to maintain this file.
- Constants `AVIF_VERSION`, `AVIF_VERSION_MAJOR`, `AVIF_VERSION_MINOR`, `AVIF_VERSION_PATCH`
- `avifVersion()` function

[Unreleased]: https://github.com/AOMediaCodec/libavif/compare/v0.7.2...HEAD
[0.7.2]: https://github.com/AOMediaCodec/libavif/compare/v0.7.1...v0.7.2
[0.7.1]: https://github.com/AOMediaCodec/libavif/compare/v0.7.0...v0.7.1
[0.7.0]: https://github.com/AOMediaCodec/libavif/compare/v0.6.4...v0.7.0
[0.6.4]: https://github.com/AOMediaCodec/libavif/compare/v0.6.3...v0.6.4
[0.6.3]: https://github.com/AOMediaCodec/libavif/compare/v0.6.2...v0.6.3
[0.6.2]: https://github.com/AOMediaCodec/libavif/compare/v0.6.1...v0.6.2
[0.6.1]: https://github.com/AOMediaCodec/libavif/compare/v0.6.0...v0.6.1
[0.6.0]: https://github.com/AOMediaCodec/libavif/compare/v0.5.7...v0.6.0
[0.5.7]: https://github.com/AOMediaCodec/libavif/compare/v0.5.6...v0.5.7
[0.5.6]: https://github.com/AOMediaCodec/libavif/compare/v0.5.5...v0.5.6
[0.5.5]: https://github.com/AOMediaCodec/libavif/compare/v0.5.4...v0.5.5
[0.5.4]: https://github.com/AOMediaCodec/libavif/compare/v0.5.3...v0.5.4
[0.5.3]: https://github.com/AOMediaCodec/libavif/compare/v0.5.2...v0.5.3
[0.5.2]: https://github.com/AOMediaCodec/libavif/compare/v0.5.1...v0.5.2
[0.5.1]: https://github.com/AOMediaCodec/libavif/compare/v0.5.0...v0.5.1
[0.5.0]: https://github.com/AOMediaCodec/libavif/compare/v0.4.8...v0.5.0
[0.4.8]: https://github.com/AOMediaCodec/libavif/compare/v0.4.7...v0.4.8
[0.4.7]: https://github.com/AOMediaCodec/libavif/compare/v0.4.6...v0.4.7
[0.4.6]: https://github.com/AOMediaCodec/libavif/compare/v0.4.5...v0.4.6
[0.4.5]: https://github.com/AOMediaCodec/libavif/compare/v0.4.4...v0.4.5
[0.4.4]: https://github.com/AOMediaCodec/libavif/compare/v0.4.3...v0.4.4
[0.4.3]: https://github.com/AOMediaCodec/libavif/compare/v0.4.2...v0.4.3
[0.4.2]: https://github.com/AOMediaCodec/libavif/compare/v0.4.1...v0.4.2
[0.4.1]: https://github.com/AOMediaCodec/libavif/compare/v0.4.0...v0.4.1
[0.4.0]: https://github.com/AOMediaCodec/libavif/compare/v0.3.11...v0.4.0
[0.3.11]: https://github.com/AOMediaCodec/libavif/compare/v0.3.10...v0.3.11
[0.3.10]: https://github.com/AOMediaCodec/libavif/compare/v0.3.9...v0.3.10
[0.3.9]: https://github.com/AOMediaCodec/libavif/compare/v0.3.8...v0.3.9
[0.3.8]: https://github.com/AOMediaCodec/libavif/compare/v0.3.7...v0.3.8
[0.3.7]: https://github.com/AOMediaCodec/libavif/compare/v0.3.6...v0.3.7
[0.3.6]: https://github.com/AOMediaCodec/libavif/compare/v0.3.5...v0.3.6
[0.3.5]: https://github.com/AOMediaCodec/libavif/compare/v0.3.4...v0.3.5
[0.3.4]: https://github.com/AOMediaCodec/libavif/compare/v0.3.3...v0.3.4
[0.3.3]: https://github.com/AOMediaCodec/libavif/compare/v0.3.2...v0.3.3
[0.3.2]: https://github.com/AOMediaCodec/libavif/compare/v0.3.1...v0.3.2
[0.3.1]: https://github.com/AOMediaCodec/libavif/compare/v0.3.0...v0.3.1
[0.3.0]: https://github.com/AOMediaCodec/libavif/compare/v0.2.0...v0.3.0
[0.2.0]: https://github.com/AOMediaCodec/libavif/compare/v0.1.4...v0.2.0
[0.1.4]: https://github.com/AOMediaCodec/libavif/compare/v0.1.3...v0.1.4
[0.1.3]: https://github.com/AOMediaCodec/libavif/compare/v0.1.2...v0.1.3
[0.1.2]: https://github.com/AOMediaCodec/libavif/compare/v0.1.1...v0.1.2
[0.1.1]: https://github.com/AOMediaCodec/libavif/compare/v0.1.0...v0.1.1
[0.1.0]: https://github.com/AOMediaCodec/libavif/releases/tag/v0.1.0<|MERGE_RESOLUTION|>--- conflicted
+++ resolved
@@ -5,6 +5,7 @@
 and this project adheres to [Semantic Versioning](https://semver.org/spec/v2.0.0.html).
 
 ## [Unreleased]
+- Ext: Update default libaom version to 93c4d56
 
 ## [0.7.2] - 2020-04-24
 ### Added
@@ -18,14 +19,10 @@
 - avifenc - Choose high-quality-but-lossy QP defaults, and a default speed of 8
 - avifdump - Fix format specifiers for 32bit
 - Now prioritizing libaom over rav1e when both are present
-<<<<<<< HEAD
-- Ext: Update default libaom version to 93c4d56
-=======
 - Remove `-Wclobbered` dodging (volatile) and instead just disable the warning in avifpng/avifjpeg
 - avifyuv: extra testing modes
 - Cleanup to avifCodecVersions()
 - Reorganize iccjpeg code back into its own files for licensing conveniences
->>>>>>> 56a22c4e
 
 ## [0.7.1] - 2020-04-16
 ### Changed
